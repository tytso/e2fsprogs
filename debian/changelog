--- conflicted
+++ resolved
@@ -1,19 +1,3 @@
-<<<<<<< HEAD
-e2fsprogs (1.46.2-2) unstable; urgency=medium
-
-  * Fix FTBFS on arm32 when building on a system with an arm64 kernel.
-    This also fixes a portability problem when replaying a fast-commit
-    journal on an arm64 kernel when using an arm32 userspace.
-    (Closes: #987641)
-  * Fix additional fast-commit portability problems on non-x86 systems
-    which don't allow non-aligned pointer dereferences (for example, on a
-    sparc64 system).
-  * Fix a missing mutex unlock on an error path which can cause e2fsck
-    to hang on I/O errors.
-  * Clean up and improve the man page for e2image
-
- -- Theodore Y. Ts'o <tytso@mit.edu>  Mon, 07 Jun 2021 07:27:15 -0400
-=======
 e2fsprogs (1.46.3-1) experimental; urgency=medium
 
   * New upstream release
@@ -56,7 +40,6 @@
   * Update Dutch, Malay, and Serbian translations.
 
  -- Theodore Y. Ts'o <tytso@mit.edu>  Tue, 27 Jul 2021 11:04:05 -0400
->>>>>>> 496669a2
 
 e2fsprogs (1.46.2-1) unstable; urgency=medium
 
