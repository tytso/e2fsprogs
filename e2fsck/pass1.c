--- conflicted
+++ resolved
@@ -607,13 +607,8 @@
 	struct ext2_super_block *sb = ctx->fs->super;
 	const char	*old_op;
 	unsigned int	save_type;
-<<<<<<< HEAD
 	int		imagic_fs, extent_fs, inlinedata_fs;
-	int		busted_fs_time = 0;
-=======
-	int		imagic_fs, extent_fs;
 	int		low_dtime_check = 1;
->>>>>>> 4cf0b0fe
 	int		inode_size;
 	int		failed_csum = 0;
 
