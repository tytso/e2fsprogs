/*
 * pass1b.c --- Pass #1b of e2fsck
 *
 * This file contains pass1B, pass1C, and pass1D of e2fsck.  They are
 * only invoked if pass 1 discovered blocks which are in use by more
 * than one inode.
 *
 * Pass1B scans the data blocks of all the inodes again, generating a
 * complete list of duplicate blocks and which inodes have claimed
 * them.
 *
 * Pass1C does a tree-traversal of the filesystem, to determine the
 * parent directories of these inodes.  This step is necessary so that
 * e2fsck can print out the pathnames of affected inodes.
 *
 * Pass1D is a reconciliation pass.  For each inode with duplicate
 * blocks, the user is prompted if s/he would like to clone the file
 * (so that the file gets a fresh copy of the duplicated blocks) or
 * simply to delete the file.
 *
 * Copyright (C) 1993, 1994, 1995, 1996, 1997 Theodore Ts'o.
 *
 * %Begin-Header%
 * This file may be redistributed under the terms of the GNU Public
 * License.
 * %End-Header%
 *
 */

#include "config.h"
#include <time.h>
#ifdef HAVE_ERRNO_H
#include <errno.h>
#endif

#ifdef HAVE_INTTYPES_H
#include <inttypes.h>
#endif

#ifndef HAVE_INTPTR_T
typedef long intptr_t;
#endif

/* Needed for architectures where sizeof(int) != sizeof(void *) */
#define INT_TO_VOIDPTR(val)  ((void *)(intptr_t)(val))
#define VOIDPTR_TO_INT(ptr)  ((int)(intptr_t)(ptr))

#include <et/com_err.h>
#include "e2fsck.h"

#include "problem.h"
#include "dict.h"

/* Define an extension to the ext2 library's block count information */
#define BLOCK_COUNT_EXTATTR	(-5)

struct cluster_el {
	blk64_t	cluster;
	struct cluster_el *next;
};

struct inode_el {
	ext2_ino_t	inode;
	struct inode_el *next;
};

struct dup_cluster {
	int		num_bad;
	struct inode_el *inode_list;
};

/*
 * This structure stores information about a particular inode which
 * is sharing blocks with other inodes.  This information is collected
 * to display to the user, so that the user knows what files he or she
 * is dealing with, when trying to decide how to resolve the conflict
 * of multiply-claimed blocks.
 */
struct dup_inode {
	ext2_ino_t		dir;
	int			num_dupblocks;
	struct ext2_inode	inode;
	struct cluster_el	*cluster_list;
};

static int process_pass1b_block(ext2_filsys fs, blk64_t	*blocknr,
				e2_blkcnt_t blockcnt, blk64_t ref_blk,
				int ref_offset, void *priv_data);
static void delete_file(e2fsck_t ctx, ext2_ino_t ino,
			struct dup_inode *dp, char *block_buf);
static int clone_file(e2fsck_t ctx, ext2_ino_t ino,
		      struct dup_inode *dp, char* block_buf);
static int check_if_fs_block(e2fsck_t ctx, blk64_t test_block);
static int check_if_fs_cluster(e2fsck_t ctx, blk64_t cluster);

static void pass1b(e2fsck_t ctx, char *block_buf);
static void pass1c(e2fsck_t ctx, char *block_buf);
static void pass1d(e2fsck_t ctx, char *block_buf);

static int dup_inode_count = 0;
static int dup_inode_founddir = 0;

static dict_t clstr_dict, ino_dict;

static ext2fs_inode_bitmap inode_dup_map;

static int dict_int_cmp(const void *a, const void *b)
{
	intptr_t	ia, ib;

	ia = (intptr_t)a;
	ib = (intptr_t)b;

	return (ia-ib);
}

/*
 * Add a duplicate block record
 */
static void add_dupe(e2fsck_t ctx, ext2_ino_t ino, blk64_t cluster,
		     struct ext2_inode *inode)
{
	dnode_t	*n;
	struct dup_cluster	*db;
	struct dup_inode	*di;
	struct cluster_el	*cluster_el;
	struct inode_el 	*ino_el;

	n = dict_lookup(&clstr_dict, INT_TO_VOIDPTR(cluster));
	if (n)
		db = (struct dup_cluster *) dnode_get(n);
	else {
		db = (struct dup_cluster *) e2fsck_allocate_memory(ctx,
			sizeof(struct dup_cluster), "duplicate cluster header");
		db->num_bad = 0;
		db->inode_list = 0;
		dict_alloc_insert(&clstr_dict, INT_TO_VOIDPTR(cluster), db);
	}
	ino_el = (struct inode_el *) e2fsck_allocate_memory(ctx,
			 sizeof(struct inode_el), "inode element");
	ino_el->inode = ino;
	ino_el->next = db->inode_list;
	db->inode_list = ino_el;
	db->num_bad++;

	n = dict_lookup(&ino_dict, INT_TO_VOIDPTR(ino));
	if (n)
		di = (struct dup_inode *) dnode_get(n);
	else {
		di = (struct dup_inode *) e2fsck_allocate_memory(ctx,
			 sizeof(struct dup_inode), "duplicate inode header");
		if (ino == EXT2_ROOT_INO) {
			di->dir = EXT2_ROOT_INO;
			dup_inode_founddir++;
		} else
			di->dir = 0;

		di->num_dupblocks = 0;
		di->cluster_list = 0;
		di->inode = *inode;
		dict_alloc_insert(&ino_dict, INT_TO_VOIDPTR(ino), di);
	}
	cluster_el = (struct cluster_el *) e2fsck_allocate_memory(ctx,
			 sizeof(struct cluster_el), "cluster element");
	cluster_el->cluster = cluster;
	cluster_el->next = di->cluster_list;
	di->cluster_list = cluster_el;
	di->num_dupblocks++;
}

/*
 * Free a duplicate inode record
 */
static void inode_dnode_free(dnode_t *node,
			     void *context EXT2FS_ATTR((unused)))
{
	struct dup_inode	*di;
	struct cluster_el		*p, *next;

	di = (struct dup_inode *) dnode_get(node);
	for (p = di->cluster_list; p; p = next) {
		next = p->next;
		free(p);
	}
	free(di);
	free(node);
}

/*
 * Free a duplicate cluster record
 */
static void cluster_dnode_free(dnode_t *node,
			       void *context EXT2FS_ATTR((unused)))
{
	struct dup_cluster	*dc;
	struct inode_el		*p, *next;

	dc = (struct dup_cluster *) dnode_get(node);
	for (p = dc->inode_list; p; p = next) {
		next = p->next;
		free(p);
	}
	free(dc);
	free(node);
}


/*
 * Main procedure for handling duplicate blocks
 */
void e2fsck_pass1_dupblocks(e2fsck_t ctx, char *block_buf)
{
	ext2_filsys 		fs = ctx->fs;
	struct problem_context	pctx;
#ifdef RESOURCE_TRACK
	struct resource_track	rtrack;
#endif

	clear_problem_context(&pctx);

	pctx.errcode = e2fsck_allocate_inode_bitmap(fs,
			_("multiply claimed inode map"),
			EXT2FS_BMAP64_RBTREE, "inode_dup_map",
			&inode_dup_map);
	if (pctx.errcode) {
		fix_problem(ctx, PR_1B_ALLOCATE_IBITMAP_ERROR, &pctx);
		ctx->flags |= E2F_FLAG_ABORT;
		return;
	}

	dict_init(&ino_dict, DICTCOUNT_T_MAX, dict_int_cmp);
	dict_init(&clstr_dict, DICTCOUNT_T_MAX, dict_int_cmp);
	dict_set_allocator(&ino_dict, NULL, inode_dnode_free, NULL);
	dict_set_allocator(&clstr_dict, NULL, cluster_dnode_free, NULL);

	init_resource_track(&rtrack, ctx->fs->io);
	pass1b(ctx, block_buf);
	print_resource_track(ctx, "Pass 1b", &rtrack, ctx->fs->io);

	init_resource_track(&rtrack, ctx->fs->io);
	pass1c(ctx, block_buf);
	print_resource_track(ctx, "Pass 1c", &rtrack, ctx->fs->io);

	init_resource_track(&rtrack, ctx->fs->io);
	pass1d(ctx, block_buf);
	print_resource_track(ctx, "Pass 1d", &rtrack, ctx->fs->io);

	/*
	 * Time to free all of the accumulated data structures that we
	 * don't need anymore.
	 */
	dict_free_nodes(&ino_dict);
	dict_free_nodes(&clstr_dict);
	ext2fs_free_inode_bitmap(inode_dup_map);
}

/*
 * Scan the inodes looking for inodes that contain duplicate blocks.
 */
struct process_block_struct {
	e2fsck_t	ctx;
	ext2_ino_t	ino;
	int		dup_blocks;
	blk64_t		cur_cluster;
	struct ext2_inode *inode;
	struct problem_context *pctx;
};

static void pass1b(e2fsck_t ctx, char *block_buf)
{
	ext2_filsys fs = ctx->fs;
	ext2_ino_t ino = 0;
	struct ext2_inode inode;
	ext2_inode_scan	scan;
	struct process_block_struct pb;
	struct problem_context pctx;

	clear_problem_context(&pctx);

	if (!(ctx->options & E2F_OPT_PREEN))
		fix_problem(ctx, PR_1B_PASS_HEADER, &pctx);
	pctx.errcode = ext2fs_open_inode_scan(fs, ctx->inode_buffer_blocks,
					      &scan);
	if (pctx.errcode) {
		fix_problem(ctx, PR_1B_ISCAN_ERROR, &pctx);
		ctx->flags |= E2F_FLAG_ABORT;
		return;
	}
	ctx->stashed_inode = &inode;
	pb.ctx = ctx;
	pb.pctx = &pctx;
	pctx.str = "pass1b";
	while (1) {
		if (ino % (fs->super->s_inodes_per_group * 4) == 1) {
			if (e2fsck_mmp_update(fs))
				fatal_error(ctx, 0);
		}
		pctx.errcode = ext2fs_get_next_inode(scan, &ino, &inode);
		if (pctx.errcode == EXT2_ET_BAD_BLOCK_IN_INODE_TABLE)
			continue;
		if (pctx.errcode) {
			fix_problem(ctx, PR_1B_ISCAN_ERROR, &pctx);
			ctx->flags |= E2F_FLAG_ABORT;
			return;
		}
		if (!ino)
			break;
		pctx.ino = ctx->stashed_ino = ino;
		if ((ino != EXT2_BAD_INO) &&
		    !ext2fs_test_inode_bitmap2(ctx->inode_used_map, ino))
			continue;

		pb.ino = ino;
		pb.dup_blocks = 0;
		pb.inode = &inode;
		pb.cur_cluster = ~0;

		if (ext2fs_inode_has_valid_blocks2(fs, &inode) ||
		    (ino == EXT2_BAD_INO))
			pctx.errcode = ext2fs_block_iterate3(fs, ino,
					     BLOCK_FLAG_READ_ONLY, block_buf,
					     process_pass1b_block, &pb);
		/* If the feature is not set, attrs will be cleared later anyway */
		if ((fs->super->s_feature_compat & EXT2_FEATURE_COMPAT_EXT_ATTR) &&
		    ext2fs_file_acl_block(fs, &inode)) {
			blk64_t blk = ext2fs_file_acl_block(fs, &inode);
			process_pass1b_block(fs, &blk,
					     BLOCK_COUNT_EXTATTR, 0, 0, &pb);
			ext2fs_file_acl_block_set(fs, &inode, blk);
		}
		if (pb.dup_blocks) {
			end_problem_latch(ctx, PR_LATCH_DBLOCK);
			if (ino >= EXT2_FIRST_INODE(fs->super) ||
			    ino == EXT2_ROOT_INO)
				dup_inode_count++;
		}
		if (pctx.errcode)
			fix_problem(ctx, PR_1B_BLOCK_ITERATE, &pctx);
	}
	ext2fs_close_inode_scan(scan);
	e2fsck_use_inode_shortcuts(ctx, 0);
}

static int process_pass1b_block(ext2_filsys fs EXT2FS_ATTR((unused)),
				blk64_t	*block_nr,
				e2_blkcnt_t blockcnt,
				blk64_t ref_blk EXT2FS_ATTR((unused)),
				int ref_offset EXT2FS_ATTR((unused)),
				void *priv_data)
{
	struct process_block_struct *p;
	e2fsck_t ctx;
	blk64_t	lc;

	if (HOLE_BLKADDR(*block_nr))
		return 0;
	p = (struct process_block_struct *) priv_data;
	ctx = p->ctx;
	lc = EXT2FS_B2C(fs, blockcnt);

	if (!ext2fs_test_block_bitmap2(ctx->block_dup_map, *block_nr))
		goto finish;

	/* OK, this is a duplicate block */
	if (p->ino != EXT2_BAD_INO) {
		p->pctx->blk = *block_nr;
		fix_problem(ctx, PR_1B_DUP_BLOCK, p->pctx);
	}
	p->dup_blocks++;
	ext2fs_mark_inode_bitmap2(inode_dup_map, p->ino);

	if (lc != p->cur_cluster)
		add_dupe(ctx, p->ino, EXT2FS_B2C(fs, *block_nr), p->inode);

finish:
	p->cur_cluster = lc;
	return 0;
}

/*
 * Pass 1c: Scan directories for inodes with duplicate blocks.  This
 * is used so that we can print pathnames when prompting the user for
 * what to do.
 */
struct search_dir_struct {
	int		count;
	ext2_ino_t	first_inode;
	ext2_ino_t	max_inode;
};

static int search_dirent_proc(ext2_ino_t dir, int entry,
			      struct ext2_dir_entry *dirent,
			      int offset EXT2FS_ATTR((unused)),
			      int blocksize EXT2FS_ATTR((unused)),
			      char *buf EXT2FS_ATTR((unused)),
			      void *priv_data)
{
	struct search_dir_struct *sd;
	struct dup_inode	*p;
	dnode_t			*n;

	sd = (struct search_dir_struct *) priv_data;

	if (dirent->inode > sd->max_inode)
		/* Should abort this inode, but not everything */
		return 0;

	if ((dirent->inode < sd->first_inode) || (entry < DIRENT_OTHER_FILE) ||
	    !ext2fs_test_inode_bitmap2(inode_dup_map, dirent->inode))
		return 0;

	n = dict_lookup(&ino_dict, INT_TO_VOIDPTR(dirent->inode));
	if (!n)
		return 0;
	p = (struct dup_inode *) dnode_get(n);
	if (!p->dir) {
		p->dir = dir;
		sd->count--;
	}

	return(sd->count ? 0 : DIRENT_ABORT);
}


static void pass1c(e2fsck_t ctx, char *block_buf)
{
	ext2_filsys fs = ctx->fs;
	struct search_dir_struct sd;
	struct problem_context pctx;

	clear_problem_context(&pctx);

	if (!(ctx->options & E2F_OPT_PREEN))
		fix_problem(ctx, PR_1C_PASS_HEADER, &pctx);

	/*
	 * Search through all directories to translate inodes to names
	 * (by searching for the containing directory for that inode.)
	 */
	sd.count = dup_inode_count - dup_inode_founddir;
	sd.first_inode = EXT2_FIRST_INODE(fs->super);
	sd.max_inode = fs->super->s_inodes_count;
	ext2fs_dblist_dir_iterate(fs->dblist, 0, block_buf,
				  search_dirent_proc, &sd);
}

static void pass1d(e2fsck_t ctx, char *block_buf)
{
	ext2_filsys fs = ctx->fs;
	struct dup_inode	*p, *t;
	struct dup_cluster	*q;
	ext2_ino_t		*shared, ino;
	int	shared_len;
	int	i;
	int	file_ok;
	int	meta_data = 0;
	struct problem_context pctx;
	dnode_t	*n, *m;
	struct cluster_el	*s;
	struct inode_el *r;

	clear_problem_context(&pctx);

	if (!(ctx->options & E2F_OPT_PREEN))
		fix_problem(ctx, PR_1D_PASS_HEADER, &pctx);
	e2fsck_read_bitmaps(ctx);

	pctx.num = dup_inode_count; /* dict_count(&ino_dict); */
	fix_problem(ctx, PR_1D_NUM_DUP_INODES, &pctx);
	shared = (ext2_ino_t *) e2fsck_allocate_memory(ctx,
				sizeof(ext2_ino_t) * dict_count(&ino_dict),
				"Shared inode list");
	for (n = dict_first(&ino_dict); n; n = dict_next(&ino_dict, n)) {
		p = (struct dup_inode *) dnode_get(n);
		shared_len = 0;
		file_ok = 1;
		ino = (ext2_ino_t)VOIDPTR_TO_INT(dnode_getkey(n));
		if (ino == EXT2_BAD_INO || ino == EXT2_RESIZE_INO)
			continue;

		/*
		 * Find all of the inodes which share blocks with this
		 * one.  First we find all of the duplicate blocks
		 * belonging to this inode, and then search each block
		 * get the list of inodes, and merge them together.
		 */
		for (s = p->cluster_list; s; s = s->next) {
			m = dict_lookup(&clstr_dict,
					INT_TO_VOIDPTR(s->cluster));
			if (!m)
				continue; /* Should never happen... */
			q = (struct dup_cluster *) dnode_get(m);
			if (q->num_bad > 1)
				file_ok = 0;
			if (check_if_fs_cluster(ctx, s->cluster)) {
				file_ok = 0;
				meta_data = 1;
			}

			/*
			 * Add all inodes used by this block to the
			 * shared[] --- which is a unique list, so
			 * if an inode is already in shared[], don't
			 * add it again.
			 */
			for (r = q->inode_list; r; r = r->next) {
				if (r->inode == ino)
					continue;
				for (i = 0; i < shared_len; i++)
					if (shared[i] == r->inode)
						break;
				if (i == shared_len) {
					shared[shared_len++] = r->inode;
				}
			}
		}

		/*
		 * Report the inode that we are working on
		 */
		pctx.inode = &p->inode;
		pctx.ino = ino;
		pctx.dir = p->dir;
		pctx.blkcount = p->num_dupblocks;
		pctx.num = meta_data ? shared_len+1 : shared_len;
		fix_problem(ctx, PR_1D_DUP_FILE, &pctx);
		pctx.blkcount = 0;
		pctx.num = 0;

		if (meta_data)
			fix_problem(ctx, PR_1D_SHARE_METADATA, &pctx);

		for (i = 0; i < shared_len; i++) {
			m = dict_lookup(&ino_dict, INT_TO_VOIDPTR(shared[i]));
			if (!m)
				continue; /* should never happen */
			t = (struct dup_inode *) dnode_get(m);
			/*
			 * Report the inode that we are sharing with
			 */
			pctx.inode = &t->inode;
			pctx.ino = shared[i];
			pctx.dir = t->dir;
			fix_problem(ctx, PR_1D_DUP_FILE_LIST, &pctx);
		}
		if (file_ok) {
			fix_problem(ctx, PR_1D_DUP_BLOCKS_DEALT, &pctx);
			continue;
		}
		if (fix_problem(ctx, PR_1D_CLONE_QUESTION, &pctx)) {
			pctx.errcode = clone_file(ctx, ino, p, block_buf);
			if (pctx.errcode)
				fix_problem(ctx, PR_1D_CLONE_ERROR, &pctx);
			else
				continue;
		}
		if (fix_problem(ctx, PR_1D_DELETE_QUESTION, &pctx))
			delete_file(ctx, ino, p, block_buf);
		else
			ext2fs_unmark_valid(fs);
	}
	ext2fs_free_mem(&shared);
}

/*
 * Drop the refcount on the dup_block structure, and clear the entry
 * in the block_dup_map if appropriate.
 */
static void decrement_badcount(e2fsck_t ctx, blk64_t block,
			       struct dup_cluster *p)
{
	p->num_bad--;
	if (p->num_bad <= 0 ||
	    (p->num_bad == 1 && !check_if_fs_block(ctx, block))) {
		if (check_if_fs_cluster(ctx, EXT2FS_B2C(ctx->fs, block)))
			return;
		ext2fs_unmark_block_bitmap2(ctx->block_dup_map, block);
	}
}

static int delete_file_block(ext2_filsys fs,
			     blk64_t	*block_nr,
			     e2_blkcnt_t blockcnt,
			     blk64_t ref_block EXT2FS_ATTR((unused)),
			     int ref_offset EXT2FS_ATTR((unused)),
			     void *priv_data)
{
	struct process_block_struct *pb;
	struct dup_cluster *p;
	dnode_t	*n;
	e2fsck_t ctx;
	blk64_t c, lc;

	pb = (struct process_block_struct *) priv_data;
	ctx = pb->ctx;

	if (HOLE_BLKADDR(*block_nr))
		return 0;

	c = EXT2FS_B2C(fs, *block_nr);
	lc = EXT2FS_B2C(fs, blockcnt);
	if (ext2fs_test_block_bitmap2(ctx->block_dup_map, *block_nr)) {
		n = dict_lookup(&clstr_dict, INT_TO_VOIDPTR(c));
		if (n) {
			p = (struct dup_cluster *) dnode_get(n);
			if (lc != pb->cur_cluster)
				decrement_badcount(ctx, *block_nr, p);
		} else
			com_err("delete_file_block", 0,
			    _("internal error: can't find dup_blk for %llu\n"),
				*block_nr);
	} else {
		ext2fs_unmark_block_bitmap2(ctx->block_found_map, *block_nr);
		ext2fs_block_alloc_stats2(fs, *block_nr, -1);
		pb->dup_blocks++;
	}
	pb->cur_cluster = lc;

	return 0;
}

static void delete_file(e2fsck_t ctx, ext2_ino_t ino,
			struct dup_inode *dp, char* block_buf)
{
	ext2_filsys fs = ctx->fs;
	struct process_block_struct pb;
	struct problem_context	pctx;
	unsigned int		count;

	clear_problem_context(&pctx);
	pctx.ino = pb.ino = ino;
	pb.dup_blocks = 0;
	pb.ctx = ctx;
	pctx.str = "delete_file";
	pb.cur_cluster = ~0;

	if (ext2fs_inode_has_valid_blocks2(fs, &dp->inode))
		pctx.errcode = ext2fs_block_iterate3(fs, ino,
						     BLOCK_FLAG_READ_ONLY,
						     block_buf,
						     delete_file_block, &pb);
	if (pctx.errcode)
		fix_problem(ctx, PR_1B_BLOCK_ITERATE, &pctx);
	if (ctx->inode_bad_map)
		ext2fs_unmark_inode_bitmap2(ctx->inode_bad_map, ino);
	ext2fs_inode_alloc_stats2(fs, ino, -1, LINUX_S_ISDIR(dp->inode.i_mode));
	quota_data_sub(ctx->qctx, &dp->inode, ino,
		       pb.dup_blocks * fs->blocksize);
	quota_data_inodes(ctx->qctx, &dp->inode, ino, -1);

	/* Inode may have changed by block_iterate, so reread it */
	e2fsck_read_inode(ctx, ino, &dp->inode, "delete_file");
	e2fsck_clear_inode(ctx, ino, &dp->inode, 0, "delete_file");
	if (ext2fs_file_acl_block(fs, &dp->inode) &&
	    (fs->super->s_feature_compat & EXT2_FEATURE_COMPAT_EXT_ATTR)) {
		count = 1;
<<<<<<< HEAD
		pctx.errcode = ext2fs_adjust_ea_refcount3(fs,
					ext2fs_file_acl_block(fs, &inode),
					block_buf, -1, &count, ino);
=======
		pctx.errcode = ext2fs_adjust_ea_refcount2(fs,
					ext2fs_file_acl_block(fs, &dp->inode),
						   block_buf, -1, &count);
>>>>>>> 68477355
		if (pctx.errcode == EXT2_ET_BAD_EA_BLOCK_NUM) {
			pctx.errcode = 0;
			count = 1;
		}
		if (pctx.errcode) {
			pctx.blk = ext2fs_file_acl_block(fs, &dp->inode);
			fix_problem(ctx, PR_1B_ADJ_EA_REFCOUNT, &pctx);
		}
		/*
		 * If the count is zero, then arrange to have the
		 * block deleted.  If the block is in the block_dup_map,
		 * also call delete_file_block since it will take care
		 * of keeping the accounting straight.
		 */
		if ((count == 0) ||
		    ext2fs_test_block_bitmap2(ctx->block_dup_map,
					ext2fs_file_acl_block(fs, &dp->inode))) {
			blk64_t blk = ext2fs_file_acl_block(fs, &dp->inode);
			delete_file_block(fs, &blk,
					  BLOCK_COUNT_EXTATTR, 0, 0, &pb);
			ext2fs_file_acl_block_set(fs, &dp->inode, blk);
			quota_data_sub(ctx->qctx, &dp->inode, ino, fs->blocksize);
		}
	}
}

struct clone_struct {
	errcode_t	errcode;
	blk64_t		dup_cluster;
	blk64_t		alloc_block;
	ext2_ino_t	dir;
	char	*buf;
	e2fsck_t ctx;
};

static int clone_file_block(ext2_filsys fs,
			    blk64_t	*block_nr,
			    e2_blkcnt_t blockcnt,
			    blk64_t ref_block EXT2FS_ATTR((unused)),
			    int ref_offset EXT2FS_ATTR((unused)),
			    void *priv_data)
{
	struct dup_cluster *p;
	blk64_t	new_block;
	errcode_t	retval;
	struct clone_struct *cs = (struct clone_struct *) priv_data;
	dnode_t *n;
	e2fsck_t ctx;
	blk64_t c;
	int is_meta = 0;

	ctx = cs->ctx;

	if (HOLE_BLKADDR(*block_nr))
		return 0;

	c = EXT2FS_B2C(fs, blockcnt);
	if (check_if_fs_cluster(ctx, EXT2FS_B2C(fs, *block_nr)))
		is_meta = 1;

	if (c == cs->dup_cluster && cs->alloc_block) {
		new_block = cs->alloc_block;
		goto got_block;
	}

	if (ext2fs_test_block_bitmap2(ctx->block_dup_map, *block_nr)) {
		n = dict_lookup(&clstr_dict,
				INT_TO_VOIDPTR(EXT2FS_B2C(fs, *block_nr)));
		if (!n) {
			com_err("clone_file_block", 0,
			    _("internal error: can't find dup_blk for %llu\n"),
				*block_nr);
			return 0;
		}

		p = (struct dup_cluster *) dnode_get(n);
		if (!is_meta)
			decrement_badcount(ctx, *block_nr, p);

		cs->dup_cluster = c;

		retval = ext2fs_new_block2(fs, 0, ctx->block_found_map,
					   &new_block);
		if (retval) {
			cs->errcode = retval;
			return BLOCK_ABORT;
		}
		cs->alloc_block = new_block;

	got_block:
		new_block &= ~EXT2FS_CLUSTER_MASK(fs);
		new_block += EXT2FS_CLUSTER_MASK(fs) & blockcnt;
		if (cs->dir && (blockcnt >= 0)) {
			retval = ext2fs_set_dir_block2(fs->dblist,
					cs->dir, new_block, blockcnt);
			if (retval) {
				cs->errcode = retval;
				return BLOCK_ABORT;
			}
		}
#if 0
 		printf("Cloning block #%lld from %llu to %llu\n",
		       blockcnt, *block_nr, new_block);
#endif
		retval = io_channel_read_blk64(fs->io, *block_nr, 1, cs->buf);
		if (retval) {
			cs->errcode = retval;
			return BLOCK_ABORT;
		}
		retval = io_channel_write_blk64(fs->io, new_block, 1, cs->buf);
		if (retval) {
			cs->errcode = retval;
			return BLOCK_ABORT;
		}
		*block_nr = new_block;
		ext2fs_mark_block_bitmap2(ctx->block_found_map, new_block);
		ext2fs_mark_block_bitmap2(fs->block_map, new_block);
		return BLOCK_CHANGED;
	}
	return 0;
}

static int clone_file(e2fsck_t ctx, ext2_ino_t ino,
		      struct dup_inode *dp, char* block_buf)
{
	ext2_filsys fs = ctx->fs;
	errcode_t	retval;
	struct clone_struct cs;
	struct problem_context	pctx;
	blk64_t		blk, new_blk;
	dnode_t		*n;
	struct inode_el	*ino_el;
	struct dup_cluster	*dc;
	struct dup_inode	*di;

	clear_problem_context(&pctx);
	cs.errcode = 0;
	cs.dir = 0;
	cs.dup_cluster = ~0;
	cs.alloc_block = 0;
	cs.ctx = ctx;
	retval = ext2fs_get_mem(fs->blocksize, &cs.buf);
	if (retval)
		return retval;

	if (ext2fs_test_inode_bitmap2(ctx->inode_dir_map, ino))
		cs.dir = ino;

	pctx.ino = ino;
	pctx.str = "clone_file";
	if (ext2fs_inode_has_valid_blocks2(fs, &dp->inode))
		pctx.errcode = ext2fs_block_iterate3(fs, ino, 0, block_buf,
						     clone_file_block, &cs);
	ext2fs_mark_bb_dirty(fs);
	if (pctx.errcode) {
		fix_problem(ctx, PR_1B_BLOCK_ITERATE, &pctx);
		retval = pctx.errcode;
		goto errout;
	}
	if (cs.errcode) {
		com_err("clone_file", cs.errcode,
			_("returned from clone_file_block"));
		retval = cs.errcode;
		goto errout;
	}
	/* The inode may have changed on disk, so we have to re-read it */
	e2fsck_read_inode(ctx, ino, &dp->inode, "clone file EA");
	blk = ext2fs_file_acl_block(fs, &dp->inode);
	new_blk = blk;
	if (blk && (clone_file_block(fs, &new_blk,
				     BLOCK_COUNT_EXTATTR, 0, 0, &cs) ==
		    BLOCK_CHANGED)) {
		ext2fs_file_acl_block_set(fs, &dp->inode, new_blk);
		e2fsck_write_inode(ctx, ino, &dp->inode, "clone file EA");
		/*
		 * If we cloned the EA block, find all other inodes
		 * which refered to that EA block, and modify
		 * them to point to the new EA block.
		 */
		n = dict_lookup(&clstr_dict,
				INT_TO_VOIDPTR(EXT2FS_B2C(fs, blk)));
		if (!n) {
			com_err("clone_file", 0,
				_("internal error: couldn't lookup EA "
				  "block record for %llu"), blk);
			retval = 0; /* OK to stumble on... */
			goto errout;
		}
		dc = (struct dup_cluster *) dnode_get(n);
		for (ino_el = dc->inode_list; ino_el; ino_el = ino_el->next) {
			if (ino_el->inode == ino)
				continue;
			n = dict_lookup(&ino_dict, INT_TO_VOIDPTR(ino_el->inode));
			if (!n) {
				com_err("clone_file", 0,
					_("internal error: couldn't lookup EA "
					  "inode record for %u"),
					ino_el->inode);
				retval = 0; /* OK to stumble on... */
				goto errout;
			}
			di = (struct dup_inode *) dnode_get(n);
			if (ext2fs_file_acl_block(fs, &di->inode) == blk) {
				ext2fs_file_acl_block_set(fs, &di->inode,
					ext2fs_file_acl_block(fs, &dp->inode));
				e2fsck_write_inode(ctx, ino_el->inode,
					   &di->inode, "clone file EA");
				decrement_badcount(ctx, blk, dc);
			}
		}
	}
	retval = 0;
errout:
	ext2fs_free_mem(&cs.buf);
	return retval;
}

/*
 * This routine returns 1 if a block overlaps with one of the superblocks,
 * group descriptors, inode bitmaps, or block bitmaps.
 */
static int check_if_fs_block(e2fsck_t ctx, blk64_t test_block)
{
	ext2_filsys fs = ctx->fs;
	blk64_t	first_block;
	dgrp_t	i;

	first_block = fs->super->s_first_data_block;
	for (i = 0; i < fs->group_desc_count; i++) {

		/* Check superblocks/block group descriptors */
		if (ext2fs_bg_has_super(fs, i)) {
			if (test_block >= first_block &&
			    (test_block <= first_block + fs->desc_blocks))
				return 1;
		}

		/* Check the inode table */
		if ((ext2fs_inode_table_loc(fs, i)) &&
		    (test_block >= ext2fs_inode_table_loc(fs, i)) &&
		    (test_block < (ext2fs_inode_table_loc(fs, i) +
				   fs->inode_blocks_per_group)))
			return 1;

		/* Check the bitmap blocks */
		if ((test_block == ext2fs_block_bitmap_loc(fs, i)) ||
		    (test_block == ext2fs_inode_bitmap_loc(fs, i)))
			return 1;

		first_block += fs->super->s_blocks_per_group;
	}
	return 0;
}

/*
 * This routine returns 1 if a cluster overlaps with one of the superblocks,
 * group descriptors, inode bitmaps, or block bitmaps.
 */
static int check_if_fs_cluster(e2fsck_t ctx, blk64_t cluster)
{
	ext2_filsys fs = ctx->fs;
	blk64_t	first_block;
	dgrp_t	i;

	first_block = fs->super->s_first_data_block;
	for (i = 0; i < fs->group_desc_count; i++) {

		/* Check superblocks/block group descriptors */
		if (ext2fs_bg_has_super(fs, i)) {
			if (cluster >= EXT2FS_B2C(fs, first_block) &&
			    (cluster <= EXT2FS_B2C(fs, first_block +
						   fs->desc_blocks)))
				return 1;
		}

		/* Check the inode table */
		if ((ext2fs_inode_table_loc(fs, i)) &&
		    (cluster >= EXT2FS_B2C(fs,
					   ext2fs_inode_table_loc(fs, i))) &&
		    (cluster <= EXT2FS_B2C(fs,
					   ext2fs_inode_table_loc(fs, i) +
					   fs->inode_blocks_per_group - 1)))
			return 1;

		/* Check the bitmap blocks */
		if ((cluster == EXT2FS_B2C(fs,
					   ext2fs_block_bitmap_loc(fs, i))) ||
		    (cluster == EXT2FS_B2C(fs,
					   ext2fs_inode_bitmap_loc(fs, i))))
			return 1;

		first_block += fs->super->s_blocks_per_group;
	}
	return 0;
}<|MERGE_RESOLUTION|>--- conflicted
+++ resolved
@@ -654,15 +654,9 @@
 	if (ext2fs_file_acl_block(fs, &dp->inode) &&
 	    (fs->super->s_feature_compat & EXT2_FEATURE_COMPAT_EXT_ATTR)) {
 		count = 1;
-<<<<<<< HEAD
 		pctx.errcode = ext2fs_adjust_ea_refcount3(fs,
-					ext2fs_file_acl_block(fs, &inode),
+					ext2fs_file_acl_block(fs, &dp->inode),
 					block_buf, -1, &count, ino);
-=======
-		pctx.errcode = ext2fs_adjust_ea_refcount2(fs,
-					ext2fs_file_acl_block(fs, &dp->inode),
-						   block_buf, -1, &count);
->>>>>>> 68477355
 		if (pctx.errcode == EXT2_ET_BAD_EA_BLOCK_NUM) {
 			pctx.errcode = 0;
 			count = 1;
