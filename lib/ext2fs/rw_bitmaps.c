--- conflicted
+++ resolved
@@ -164,12 +164,7 @@
 	errcode_t retval;
 	int block_nbytes = EXT2_CLUSTERS_PER_GROUP(fs->super) / 8;
 	int inode_nbytes = EXT2_INODES_PER_GROUP(fs->super) / 8;
-<<<<<<< HEAD
 	int csum_flag;
-	int do_image = fs->flags & EXT2_FLAG_IMAGE_FILE;
-=======
-	int csum_flag = 0;
->>>>>>> 73c427d2
 	unsigned int	cnt;
 	blk64_t	blk;
 	blk64_t	blk_itr = EXT2FS_B2C(fs, fs->super->s_first_data_block);
