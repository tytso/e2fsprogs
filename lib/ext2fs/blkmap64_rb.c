--- conflicted
+++ resolved
@@ -38,16 +38,10 @@
 
 struct ext2fs_rb_private {
 	struct rb_root root;
-<<<<<<< HEAD
-	struct bmap_rb_extent **wcursor;
-	struct bmap_rb_extent **rcursor;
-#ifdef ENABLE_BMAP_STATS_OPS
-=======
 	struct bmap_rb_extent *wcursor;
 	struct bmap_rb_extent *rcursor;
 	struct bmap_rb_extent *rcursor_next;
-#ifdef BMAP_STATS_OPS
->>>>>>> dd0c9a3c
+#ifdef ENABLE_BMAP_STATS_OPS
 	__u64 mark_hit;
 	__u64 test_hit;
 #endif
