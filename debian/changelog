--- conflicted
+++ resolved
@@ -1,5 +1,3 @@
-<<<<<<< HEAD
-=======
 e2fsprogs (1.44.5-1) unstable; urgency=medium
 
   * New upstream version
@@ -33,7 +31,6 @@
 
  -- Theodore Y. Ts'o <tytso@mit.edu>  Sat, 15 Dec 2018 22:46:49 -0500
 
->>>>>>> 9a03c07e
 e2fsprogs (1.44.4-2) unstable; urgency=medium
 
   * tune2fs fix dereference of freed memory after journal
