<<<<<<< HEAD
e2fsprogs (1.43~WIP-2013-12-28-1) unstable; urgency=low

  * Add metadata checksum feature

 -- Theodore Y. Ts'o <tytso@mit.edu>  Mon, 28 Dec 2013 23:25:42 -0400
=======
e2fsprogs (1.42.9-3) unstable; urgency=medium

  * Add the ability for mke2fs to create hugefiles
  * Add support for the sparse_super2 compat feature
  * Mke2fs can now force all of the metadata blocks to be at the
    beginning of the file system
  * Fix loopback mount detection (Closes: #497984)
  * Add support to mke2fs to create a file system at an offset
    (Closes: #417385)
  * Mention badblocks in the package description (Closes: #718725)
  * Update/fix various man pages (Closes: #719184, #719189)
  * Improve e2fsck's "superblock corrupt" message (Closes: #719185)
  * Miscellaneous Coverity clean ups

 -- Theodore Y. Ts'o <tytso@mit.edu>  Tue, 04 Feb 2014 22:17:22 -0500
>>>>>>> 95480c64

e2fsprogs (1.42.9-2) unstable; urgency=low

  * Fix lintian warning: debian-changelog-has-wrong-weekday
  * Fix lintian warning: non-standard-dir-perm by using dh_strip's
    --dbg-package option instead of manually managing the debug files
  * Fix printf type format mismatch in e2image
  * Improved debugfs's error reporting when parsing block numbers
  * Use consistent configure options across the multiple e2fsprogs
    builds; this means that e2fsck.static will now use the blkid library
    shipped with util-linux, instead of the internal one shipped with
    the e2fsprogs sources.

 -- Theodore Y. Ts'o <tytso@mit.edu>  Mon, 30 Dec 2013 16:56:50 -0500

e2fsprogs (1.42.9-1) unstable; urgency=low

  * New upstream version
  * NMU ack (Closes: #698879)
  * Fix cross-build support (Closes: #721365)
  * mke2fs will detect an attempt to create a file system on a
    loop-mounted image file
  * Fixed a large number of bugs in resize2fs, e2fsck, debugfs, to
    handle bigalloc and 64-bit file systems.
  * Tune2fs will no longer allow changing the uuid on a mounted file
    system with the uninit_bg feature enabled.
  * E2fsck will properly allocate a new extent tree block in the rare
    case where one is needed when rehashing an extent-mapped directory.
  * Mke2fs wil now properly set the LARGE_FILE feature when creating a
    journal > 2GB.
  * Debugfs will now correctly handle free a range of inodes using the
    freei command.
  * E2fsck will no longer complain if an external journal was exactly
    2**32 blocks.
  * E2fsck will not longer try to add a missing lost+found directory
    when run in read-only mode.
  * Fixed some buffer overrun bugs when creating standard e2image files
  * Mke2fs will not try to set both the meta_bg and resize_inode feature
    when the extended option "-E resize=NNN" is specified by the user.
  * Dumpe2fs will no longer abort when trying to print the journal
    information from an e2image-created image file.
  * Debugfs's "write" command can now create a sparse files
  * Debugfs can now support a command line which is up to 8k long
  * E2image will refuse to create a raw or qcomw image using a mounted
    file system unless the -f option is given.
  * E2image has been made more useful for efficiently copying file
    systems using the -ra options.  New options to help with this use
    case that were added: -o, -O, -p, and -c.
  * Fixed a regression introduced in 1.42.8 which would cause e2fsck to
    erroneously report uninitialized extents past i_size to be invalid.
  * Fixed cases where resize2fs could corrupt a file system, especially
    when shrinking a file system.  (Closes: #660793)
  * Fixed resize2fs and e2fsck to not crash when operating on a file
    system with the MMP feature enabled.
  * Fixed debugfs's write command to properly create a zero-length file
    (instead of creating an invalid inode).
  * Fixed e2fsck to not crash when trying to delete an invalid
    extent-mapped symlink.
  * Improved debugfs's help texts
  * Fixed a potential integer overflow problem in e2freefrag
    (Closes: #718205)
  * The config.guess and config.sub files have been updated to the
    latest to help with the ppcle port.  (Closes: #732076)
  * Updated/fixed various man pages.  (Closes: #586218, #669730,
    #698076, #731329)

 -- Theodore Y. Ts'o <tytso@mit.edu>  Sat, 28 Dec 2013 23:18:36 -0500

e2fsprogs (1.42.8-1) unstable; urgency=low

  * New upstream version
  * Work around Debian Bug #712530 (Closes: #708307)
  * Fix e2fsck so it can check a read-only root file system with an
    external journal.  (Closes: #707030)
  * Fix off-line resizing of file systems with flex_bg && !resize_inode
    (Closes: #696746)
  * Change mke2fs so that it does not set the root directory to the real
    uid/gid of the mke2fs process.  Add the extended option root_owner to
    override this behavior.
  * If an invalid journal size is given to mke2fs, it will now complain
    and exit sooner.
  * Fix resize2fs when shrinking file systems to make sure that bitmap
    blocks aren't left outside the bounds of the shrunken file system.
    This could happen with flex_bg file systems that were grown using
    the old online resizing algorithm.
  * E2fsck will now detect and repair corrupted extent trees which contain
    invalid extents at the end of the extent tree leaf block.
  * E2fsck will now longer complain about zero length extended attribute values.
  * Fix a regression introduced in e2fsprogs v1.42 which caused e2image -s
    to crash.
  * Add safety check so tune2fs will not attempt to set the inode size to
    be larger than the block size.
  * Enhance chattr to allow clearing the extent flag if the kernel allows it
  * Fix e2image with large (> 32-bit) file systems (Closes: #703067)
  * Mke2fs will not give warnings about the bigalloc and quota options in
    quiet mode.
  * Debugfs was erroneously giving spurious error messages for certain
    extent_inode subcommands which take arguments (split_node,
    replace_node, and insert_node).  This has been fixed.
  * Fix the parsing of the 's' (sectors) in parse_num_blocks2, which among
    other programs is used by mke2fs.
  * Fix texinfo incompatibilities (Closes: #712365)
  * Updated/fixed various man pages  (Closes: #712429, #712430, #707609)
  * Update German translation

 -- Theodore Y. Ts'o <tytso@mit.edu>  Thu, 20 Jun 2013 23:09:25 -0500

e2fsprogs (1.42.7-1) unstable; urgency=low

  * New upstream version
  * Add warning indicating that the quota and bigalloc features are
    still under development.
  * Added new options to filefrag to be consistent with the version from
    Lustre
  * Optimized e2fsck's CPU utilization
  * Fixed e2fsck so it detects and fixes inconsistencies in the interior
    nodes of an inode's extent tree
  * Fixed a potential memory corruption failure in e2fsck's error path if
    the call to ext2fs_open2() fails.
  * Fixed e2fsck if its logging function is enabled in e2fsck.conf, and
    the resulting file name for the log file is longer than 100 bytes,
    that it properly handles this situation instead of crashing.
  * E2fsck will now report the amount of memory that it attempted to
    allocate when a memory allocation request fails, to make it easier to
    track down the problem.
  * Fixed a bug in resize2fs which could cause severe file system
    corruption when growing an ext4 file system which was formatted with
    fewer-than-normal reserved gdt blocks
  * Fixed resize2fs to be able to handle off-line resizes of file
    systems with the flex_bg feature and without any reserved gdt
    blocks or if the file system did not have the resize_inode feature
  * Further optimize resize2fs so it doesn't use quite as much CPU when
    resizing very large file systems.
  * Fixed 32-bit overflow bugs which could cause resize2fs to fail and
    possibly corrupt the file system while resizing 64-bit file systems.
  * Fixed a big which could cause resize2fs to corrupt bigalloc file systems.
  * Fix a crash while mke2fs is parsing "-E resize=NNN" with the 64bit
    file system feature enabled
  * Added better error checking to mke2fs to check for invalid
    parameters when creating bigalloc file system.
  * When creating bigalloc filesystems, the -g option to mke2fs will now
    specify the number of clusters per block group.
  * Added the "symlink", "zap_block", "block_dump", and "extent_open"
    commands to debugfs
  * Fixed debugfs's htree command so that all its messages are sent
    through the pager.
  * Fixed debugfs's dump_file and cat functions so they work correctly
    on file systems with a block size greater than 8k.
  * Fixed mke2fs's handling of the mmp_update_interval option
  * Fixed e2freefrag so it works on 64-bit file systems, and so it uses
    much less memory.
  * E2image can now include all data blocks in the e2image output
    file when the user specifies the -a option.
  * Fixed debugfs's mknod command so that it updates the block group
    statistics
  * Document the bigalloc feature in the mke2fs man page.
    (Closes: #669730)
  * Update Czech, Dutch, French, German, Polish, Sweedish, and
    Vietnamese translations

 -- Theodore Y. Ts'o <tytso@mit.edu>  Tue, 21 Jan 2013 21:52:58 -0500

e2fsprogs (1.43~WIP-2012-09-22-1) unstable; urgency=low

  * Add metadata checksum feature

 -- Theodore Y. Ts'o <tytso@mit.edu>  Sat, 22 Sep 2012 21:50:20 -0400

e2fsprogs (1.42.6-1) unstable; urgency=low

  * New upstream version
  * Fix build dependencies to avoid requiring dc, and to allow
    cross-building to work (Closes: #677497)
  * Updated/fixed various man pages
  * Mke2fs will now update its progress indicators at most once a second
    to avoid overwhelming serial consoles.
  * Resize2fs will support lazy_itable_init, speeding up off-line growth
    of uninit_bg file systems.
  * Resize2fs now supports on-line resizing 64-bit file systems beyond
    16TB.  A number of bugs in resize2fs which prevented this have been
    fixed.
  * Resize2fs now correctly handles resizing 32-bit file systems to 16TB.
  * Fixed a potential segfault in e2fsck when there is an I/O error
    while reading the superblock.

 -- Theodore Y. Ts'o <tytso@mit.edu>  Fri, 21 Sep 2012 12:14:41 -0400

e2fsprogs (1.42.5-1.1) unstable; urgency=low

  * Non-maintainer upload.
  * e2fsck-static, e2fsprogs: let preinst remove a symbolic link in
    /usr/share/doc, that should have been replaced with a directory since
    1.39+1.40-WIP-2006.10.02+dfsg-1. (Closes: #698879).

 -- Nicolas Boulenguez <nicolas@debian.org>  Fri, 22 Feb 2013 23:14:59 +0100

e2fsprogs (1.42.5-1) unstable; urgency=low

  * New upstream version
  * Mark the e2fsprogs package as Multi-Arch: foreign, so if a package
    foo:i386 depends on e2fsprogs and is installed on an amd64 system,
    the native e2fsprogs will satisfy the dependency.  (Closes: #678395)
  * Fix a fd leak which could cause logsave (and hence a boot-time rc
    init script) to hang (Closes: #682592)
  * Fix a problem if e2fsck where if the root file system is mounted
    read-only, e2fsck would not clear an error indication in the journal
    superblock.  Combined with a kernel bug, this would cause the e2fsck
    to check the file system after every single boot
  * Fixed filefrag so it would not seg fault on virtual filesystems such
    as /proc: e.g., "filefrag /proc/partitions"
  * Fix filefrag so that it correctly reports the number of extents
  * Fixed a bug which caused "mke2fs -N 256 -t ext4 /tmp/foo.img 256m"
    to write blocks out until /tmp filled
  * Fixed a bug in how e2fsck would uniquify directory entry names
  * Change e2fsck so it will allow file systems mounted read-only to be
    checked with the -f option.
  * Fix e2fsck so that the file system is marked as containing an
    error if the user chooses not to fix the quota usage information.
  * Fix tune2fs so that it correctly removes the quota feature when
    the last quota inode is removed.
  * Fix tune2fs so that after removing a quota inode, the block bitmap
    is updated; otherwise, e2fsck would complain after running 'tune2fs
    -O ^quota <dev>'.
  * Fix tune2fs so that when converting a file system from using legacy
    quota files to the new quota file system feature with hidden quota
    files, the accounting for these files is handled correctly so that
    e2fsck doesn't complain.
  * The e4defrag program now allows device symlinks, such as
    /dev/mapper/testvg-testlv, instead of insisting on less
    human-friendly names such as /dev/dm-2
  * Updated/fixed various man pages  (Closes: #680114)

 -- Theodore Y. Ts'o <tytso@mit.edu>  Sun, 29 Jul 2012 19:59:56 -0400

e2fsprogs (1.42.4-3) unstable; urgency=medium

  * Add the -C option to chattr's usage message
  * Fix e2fsprogs so it is blhc (build log hardening check) clean.  This
    fixed e2fsck.static which previously was not getting built with the
    security hardening flags.

 -- Theodore Y. Ts'o <tytso@mit.edu>  Wed, 13 Jun 2012 16:03:24 -0400

e2fsprogs (1.42.4-2) unstable; urgency=medium

  * Fix FTBFS problem on the hurd and freebsd platforms

 -- Theodore Y. Ts'o <tytso@mit.edu>  Tue, 12 Jun 2012 18:26:40 -0400

e2fsprogs (1.42.4-1) unstable; urgency=medium

  * New upstream version
  * Fix 64-bit block number bugs in e2fsck, dumpe2fs, and debugfs which
    could corrupt file systems
  * Fixed e2fsck's handling of how errors propagate from the journal to
    the file system superblock
  * Fixed a false positive complaint from e2fsck if all of the extents
    in the last extent block are uninitialized and located after the
    end of the file.
  * dumpe2fs will display the journal's error indicator in the
    superblock if it is set
  * Fixed a  bug which caused e2fsck to incorrectly use O_EXCLUSIVE in
    some corner cases.
  * Fix truncation of extent-mapped inodes in e2fsck and libext2fs
  * Fixed i_blocks accounting in bigalloc file systems.
  * Add support for btrfs's No_COW flag to lsattr and chattr
  * Debugfs interprets the date strings of the form "@ddd" as ddd
    seconds after the epoch
  * Updated/fixed various man pages  (Closes: #674453, #674694)

 -- Theodore Y. Ts'o <tytso@mit.edu>  Tue, 12 Jun 2012 18:20:55 -0400

e2fsprogs (1.42.3-1) unstable; urgency=low

  * New upstream version
  * Fix bugs on 32-bit systems which could corrupt > 16TB file systems
  * Quiet complaints in e2fsck when the total free blocks or inodes are
    incorrect in the superblock after an system crash, since we don't
    update nor depend on the superblock summaries at each commit boundary
  * Fixed support for (hidden) quota files built into ext4; in
    particular, don't rewrite the quota inode unless the quotas are
    inconsistent
  * Optimized reading and writing bitmaps if direct I/O was enabled
  * Update Czech, Dutch, French, German, Polish, Sweedish, and
    Vietnamese translations
  * Fixed incorrect indentation in tune2fs man page
  * Update debian policy compliance to 3.9.3

 -- Theodore Y. Ts'o <tytso@mit.edu>  Mon, 14 May 2012 14:43:09 -0400

e2fsprogs (1.42.2-2) unstable; urgency=low

  * Fixed e2fsck.conf's man page (Closes: #646963)
  * Fixed 32-bit binary compatibility problem for the libext2fs shared
    library introduced in 1.42.2
  * mke2fs will no longer fail if the /etc/mtab file is not present

 -- Theodore Y. Ts'o <tytso@mit.edu>  Mon, 09 Apr 2012 14:54:33 -0400

e2fsprogs (1.42.2-1) unstable; urgency=low

  * New upstream version
  * Fixed various man pages (Closes: #665427)
  * Speed up resize2fs for large file systems (Closes: #663237)
  * Be less strict about the EXT4_EOFBLOCKS_FL flag (which will
    eventually be going away in the ext4 file system format)
  * Teach mke2fs to use direct I/O if the -D option is given
  * Print errors returned by ext2fs_open2() and ext2fs_check_desc() so
    we can more easily diagnose memory allocation failures caused by
    insufficient memory and abort on memory allocation failures
  * E2fsck can now write log files containing the details of the
    problems that were found and fixed directly.
  * E2fsck can now limit the number of messages issued and printed on
    the console
  * The dumpe2fs, debugfs, and tune2fs now use rbtree bitmaps, which
    cause them to use much less memory for large file systems.
  * E2fsck will now check for zero-length extents, since older kernels will
    OOPS if they comes across one
  * Fix e2fsck's discard behaviour so it does not discard too many
    blocks, and it will not use discard if the device advertises
    that discard does not persistently zero data.  Also, if e2fsck is
    run in read-only mode, do not try to discard data.
  * Fix mke2fs -S so it does not corrupt the first block group's
    information.
  * Add pointer for e2fsprogs-udeb to libcomerr2.shlibs (Closes: #665885)

 -- Theodore Y. Ts'o <tytso@mit.edu>  Tue, 27 Mar 2012 15:55:57 -0700

e2fsprogs (1.42.1-2) unstable; urgency=low

  * Fix the fact that dpkg-buildflags was being ignored due to a
    bash'ism in debian/rules.
  * Check the new /sys/class/power_supply/AC/online since
    /proc/acpi/ac_adapter/... is deprecated and may not be present on
    newer kernels.

 -- Theodore Y. Ts'o <tytso@mit.edu>  Mon, 20 Feb 2012 19:12:20 -0500

e2fsprogs (1.42.1-1) unstable; urgency=low

  * New upstream release
  * dpkg-buildflags is now used if it is present.  This allows Debian
    Wheezy to build with security hardened build flags.  (Closes: #654457)
  * mke2fs and e2fsck now use much less memory for large file systems
  * Fixed mke2fs -S so it can be usefully used as a last ditch recovery
    command when for ext4 filesystems that have the uninit_bg feature enabled.
  * The mke4fs argv[0] is now recognized by mke2fs.
  * Fixed usage and help messages for mke2fs.
  * Eliminated spurious bad block group checksum warnings when e2fsck
    falls back to using the backup group descriptors.
  * Debugfs's ncheck command is now much more useful when used to
    diagnose badly corrupted file system.  Added a new -c option.
  * Fixed bug in e2image which could cause it to fail to set i_size
    correctly if the last hole in the file is an exact multiple of a
    megabyte.
  * Fixed a bug with resize2fs where for 1k and 2k file systems, the
    minimum file size used for resize2fs -M could be a block too small.
  * Fixed the badblocks program to honor the -s flag when in read-only -t
    mode.  (Closes: #646629)
  * Update Czech, Dutch, French, Polish, and Swedish translations

 -- Theodore Y. Ts'o <tytso@mit.edu>  Fri, 17 Feb 2012 15:07:13 -0500

e2fsprogs (1.42-1) unstable; urgency=low

  * New upstream release
  * Fixed hurd FTBFS (Closes: #649689)
  * Optimized e2fsck speed on large file systems when using [scratch_files]
  * Fixed e2fsck handling of blocks claimed by multiple inodes in
    bigalloc file systems
  * Fixed e2fsck's calculation of max file size for non-extent based
    files when huge_file is enabled
  * Update Czech and Swedish translations

 -- Theodore Y. Ts'o <tytso@mit.edu>  Tue, 29 Nov 2011 15:50:07 -0500

e2fsprogs (1.42~WIP-2011-11-20-1) unstable; urgency=low

  * New upstream release
  * Fix error checking so resize2fs works when using a 32-bit userspace
    and a 64-bit kernel (Closes: #644989)
  * e2fsck now returns additional status bits in its exit code if it
    aborts early in the e2fsck run
  * Fix potential stack overflow in debugfs
  * Avoid an infinite loop in ext2fs_find_block_device() if there are
    symlink loops in /dev caused by a buggy udev
  * Fix test failures on big-endian systems
  * Fix gcc -Wall complaints
  * Add freefrag and e2freefrag commands to debugfs
  * Add a read-only, metadata-only debugfs command called rdebugfs
  * Improve first-class quota support
  * Fix bigalloc support in e2freefrag
  * Clean up mmp handling
  * Fix a regression which caused mke2fs to not work correctly on files
    > 2GB.  (Closes: #647245)
  * Fix a namespace leak in libext2fs (tdb_null)

 -- Theodore Y. Ts'o <tytso@mit.edu>  Sun, 20 Nov 2011 21:32:49 -0500

e2fsprogs (1.42~WIP-2011-10-16-1) unstable; urgency=low

  * New upstream release
  * Fix online resizing with resize2fs (Closes: #644989)
  * Fix bug which caused shrinking an empty file system file system to
    its minimal size to sometimes fail.
  * Don't look at the high 16 bits of i_file_acl if the 64-bit feature
    is not enabled; this fixes a Hurd compatibility field since this is
    used for the high 16 bits of i_mode on Hurd.
  * Update Sweedish, Polish, French, German, and Czech translations

 -- Theodore Y. Ts'o <tytso@mit.edu>  Sun, 16 Oct 2011 22:07:03 -0400

e2fsprogs (1.42~WIP-2011-10-09-1) unstable; urgency=low

  * New upstream release
  * Fixed infinite loop in filefrag (Closes: #644792)
  * Fixed various spelling and translation problems
  * Fixed various man pages
  * Fixed 64-bit block numbers in e2fsck's journal replay
  * Fixed mipsel FTBFS that was fixed for mips
  * Update Sweedish, French, and Czech translations
  * Convert to debian source 3.0 (quilt) format

 -- Theodore Y. Ts'o <tytso@mit.edu>  Sun, 09 Oct 2011 22:24:31 -0400

e2fsprogs (1.42~WIP-2011-10-05-2) unstable; urgency=low

  * Fix portability issues with non-Linux platforms and for the mips
    platform, which does some really strange things vis-a-vis
    32/64-bit support without actually having a 64-bit version of
    the architecture (Closes: #644502)
  * Fix dependency problem which causes the newer version of libcom_err2
    to get pulled in when upgrading to e2fsprogs, which needs the new
    interface exported by libcom_err2.  (Closes: #644425, #644584)

 -- Theodore Y. Ts'o <tytso@mit.edu>  Fri, 07 Oct 2011 18:27:06 -0400

e2fsprogs (1.42~WIP-2011-10-05-1) unstable; urgency=low

  * Update translations: German (Closes: #520985)
  * Fixed usage and error text for mke2fs -C option
  * Updated e2fsprogs.pot file for translators
  * Added support for internationalized error strings for libcom_err
  * Fixed various portability nits that were causing FTBFS problems on
    Hurd and FreeBSD
  * Added "big" and "huge" types to mke2fs.conf, since they are needed
    for very large file systems
  * Fixed on-line resizing which had been broken in the 1.42 series
    (Closes: #451388)

 -- Theodore Y. Ts'o <tytso@mit.edu>  Wed, 05 Oct 2011 02:10:53 -0400

e2fsprogs (1.42~WIP-2011-10-01-2) unstable; urgency=low

  * Update translations: French, German (Closes: #620659)
  * Fix compilation problems in hermetic environments
  * Fix on-line resizing in resize2fs (Closes: #451388)
  * Add definitions for "big" and "huge" filesystems to /etc/mke2fs.conf
  * Fix mke2fs when there are more than 2**32 block groups

 -- Theodore Y. Ts'o <tytso@mit.edu>  Tue, 04 Oct 2011 00:04:25 -0400

e2fsprogs (1.42~WIP-2011-10-01-1) unstable; urgency=low

  * New upstream release
  * Avoid unnecessary reboots when checking the root fs in some special cases
  * Fix an off-by-one error in filefrag -v's output
  * Make filefrag display the number of contiguous (not physical)
      extents (Closes: #631498)
  * Clarify the mke2fs.conf.5 man page (Closes: #634883)
  * Add a hurd-specific mke2fs.conf file (Closes: #629355)
  * mke2fs will set s_max_mnt_count to -1 instead of 0 by default to
      work around a bug in pre-3.0 kernels which caused a spurious
      message to be printed when the file system was mounted (Closes: #632637)
  * Fixed portability problems which was causing build failures on
      non-Linux/non-x86 systems.
  * Verify that the bad block inode looks sane before trusting it, to
      avoid it causing more harm than good.
  * Fixed the debian/rules file so that it build successfully if
      DEB_BUILD_OPTIONS contains "nostrip" (Closes: #627535)
  * Fixed some big-endian bugs in the MMP code

 -- Theodore Y. Ts'o <tytso@mit.edu>  Fri, 30 Sep 2011 22:33:41 -0400

e2fsprogs (1.42~WIP-2011-09-25-1) unstable; urgency=low

  * New upstream release
  * Fix FTBFS on big-endian architectures (Closes: #641838)
  * Add support for multiarch (Closes: #632169)
  * Clarify and update debian/copyright file (Closes: #614662)
  * Add support for Multi-Mount Protection (MMP)
  * Allow tune2fs to remove the external journal if the device is not found
  * Updated/clarified man pages (Closes: #642193)
  * Fix a potential FTBFS caused by overly long compile lines (Closes: #629883)

 -- Theodore Y. Ts'o <tytso@mit.edu>  Sun, 25 Sep 2011 01:28:34 -0400

e2fsprogs (1.42~WIP-2011-09-16-1) unstable; urgency=low

  * New upstream release
  * Added support for the integrated quota feature
  * Improved 64-bit and bigalloc support
  * Mke2fs and tune2fs now allows setting the stride and stripe width to zero
  * Fixed tune2fs's mount options parsing  (Closes: #641667)
  * Fixed an ABI compatibility problem which broke the dump program
      (Closes: #636418)
  * Resize2fs has forward compatibility for a new on-line resize ioctl
      for > 16TB file systems.
  * Fixed a (very hard to hit) bug that could cause e2fsck to crash in
       pass 1 or pass 2
  * Debugfs has a new 'blocks' command
  * Mke2fs now gives a warning if the auto-detected block size exceeds
      the page size
  * Mke2fs and e2fsck now tries to use the punch hole command as a
      "discard" when operating on normal files
  * Mke2fs will not try to do any discard operations if -n is specified
      on the command line
  * Updated/clarified man pages (Closes: #639411)
  * Fixed parsing of MNTOPT_ options for tune2fs and debugfs (Closes: #641667)

 -- Theodore Y. Ts'o <tytso@mit.edu>  Fri, 16 Sep 2011 10:33:59 -0400

e2fsprogs (1.42~WIP-2011-07-02-1) unstable; urgency=low

  * New upstream release
  * Add support for 64-bit file systems
  * Add support for bigalloc file systems
  * Fixed an e2fsck bug which caused "*** FILE SYSTEM WAS MODIFIED ***"
      without an explanation of what was fixed.
  * E2fsck will no longer attempt to clone an extended attribute block
      in pass1b handling if the file system does not support extended
      attributes.
  * E2fsck will be more careful accidentally asking the user to continue
      if the file system is mounted, so that an escape sequence won't
      cause a false positive.  (Closes: #619859)
  * E2fsck now uses less cpu time in pass 5
  * E2fsck will no longer segault when a corrupted file system has a bad
    extent, and removing it leads to a block needing to be deallocated.
  * E2fsck now supports an extended "discard" option which will cause
      e2fsck to attempt discard all unused blocks after a full check
  * The e2image program now supports the qcow2 format, a more efficient
      way of capturing file system metadata snapshots.
  * Mke2fs now supports the [devices] stanza in mke2fs.conf.
  * Mke2fs now supports the reserved_ratio relation in mke2fs.conf.
  * Mke2fs now creates extent-mapped directories for the root and
      lost+found directories.
  * Mke2fs will skip zero'ing the journal if the extended option
      "lazy_journal_init" is specified.
  * Mke2fs will now create file systems that enable user namespace
      extended attributes and with time- and mount count-based file
      system checks disabled.
   * Mke2fs will not set a stride or strip size of one block based on
       block bevice attributes obtained from sysfs.
   * Mke2fs now displays a progress report during the discard process.
   * Mke2fs now handles extreme file system parameters correctly which
       previously caused the inodes per group to drop below 8, leading
       to a segfault.
   * Debugfs's icheck will now correctly find inodes which use the
       searched-for block as an extended attribute block.
   * Debugfs now has a new "punch" command which remove blocks from the
       middle of an inode.
   * The badblocks program now correctly recovers from I/O errors when
       direct I/O is being used.  The badblocks command now also
       supports a -B option which forces the use of buffered I/O, and
       the -v option will provide a more detailed breakdown of read,
       write, and failed comparison errors.
   * Added e4defrag tool which uses the EXT4_IOC_MOVE_EXT ioctl.
   * Added support for journals larger than 2GB.
   * Support using both hard links and symlinks when installing e2fsprogs.
   * Add overflow checking to tune2fs -i's fsck interval, which must fit
       in a 32-bit field.
   * Filefrag will report 0 extents correctly in verbose mode.
   * Logsave's usage message has been fixed.  (Closes: #619788)
   * Update translations: French, Chinese, Germany, Indonesian, Swedish,
        Vietnamese, Polish, Dutch, Czech.
   * Updated/clarified man pages.

 -- Theodore Y. Ts'o <tytso@mit.edu>  Sat, 02 Jul 2011 22:38:57 -0400

e2fsprogs (1.41.14-1) experimental; urgency=low

  * New upstream release
  * Fixed a FTBFS on big-endian architectures
  * Fixed spurious warning in mke2fs
  * resize2fs now works correctly on devices exactly 16TB
  * resize2fs will no longer clear the resize_inode feature when the
    number of reserved GDT blocks reaches 0.  This allows a file
    system with the flex_bg feature to be subsequently shrunk.
  * e2fsck will no longer use the extended rec_len encoding for file
    systems whose blocksize is less than 64k, to catch fs inconsistencies
    which the kernel will complain about.

 -- Theodore Y. Ts'o <tytso@mit.edu>  Wed, 22 Dec 2010 18:39:19 -0500

e2fsprogs (1.41.13-1) unstable; urgency=low

  * New upstream release
  * E2fsck can now do journal-only replays via "e2fsck -E journal_only"
  * E2fsck now understands UUID= and LABEL= specifiers for the -j option
    (Closes: #559315)
  * E2fsck.conf now supports a new config option, which forces the
    problem not to be fixed: problems/<problem code/force_no
  * Dumpe2fs now prints friendlier offsets for flex_bg file systems
  * Mke2fs will now fail if the user uses an file system type not
    defined in mke2fs.conf (Closes: #594609)
  * Resize now prints a clarified error message explaining that on-line
    shrinking is not supported at all.  (Closes: #599786)
  * Fixed a build error caused by bad static and profiled dependencies
    for the blkid library (Closes: #604629)
  * Fixed an e2fsck PROGRAMMING BUG error (Closes: #555456)
  * Fixed outdated mention of fsck in the e2fsprogs package (Closes: #588726)
  * Removed obsolete initrd script (Closes: #585041)
  * Fixed bad dependency on libblkid1 due to shlibs.local (Closes: #583551)
  * E2fsck now opens the external journal in exclusive mode to prevent
    clearing the journal of a mounted, snapshotted volume if the user
    accidentally tries to run e2fsck on the snapshot volume (Closes: #587531)
  * Fix a big in e2fsck so it correct test for whether the EOFBLOCKS_FL
    flag should be set or not.
  * Tune2fs can now set uninit_bg without requiring an fsck afterwards
  * Add support for the new ext4 default mount options added in 2.6.35
  * Add support for the ext4 error tracking superblock fields added in 2.6.36
  * Debugfs now uses a more concise format for listing extents in its
    stat command
  * Debugfs can now use direct I/O to access the file system with the -D option
  * Mke2fs will skip initializing the inode table if a device supports
    discard and the discard operation results in zero'ed blocks
  * Mke2fs's handling of logical and physical sector sizes has been
    significantly improved.
  * Debugfs will correctly show the progress bar even when UTF-8
    characters are used in its translation files (Closes: #583782, #587834)
  * E2freefrag will now display the total number of free extents.
  * Resize2fs -P now longer requires a freshly checked file system
  * Fixed a floating point precision error that can cause segfaults in
    e2fsck and resize2fs in extremely rare cases
  * Fixed a bug in e2fsck which caused it to fail if both the original
    and backup superblocks were invalid in some way
  * Fixed a bug in e2freefrag which caused getopt parsing to fail on
    architectures with unsigned chars
  * Clarified mke2fs and e2fsck error messages when given incorrect
    options/values by the user
  * Updated/clarified man pages (Closes: #580236, #594004, #589345, #591083)

 -- Theodore Y. Ts'o <tytso@mit.edu>  Mon, 22 Nov 2010 16:00:50 -0400

e2fsprogs (1.41.12-2) unstable; urgency=high

  * Allow tune2fs to set uninit_bg without requiring an fsck
  * Fix test in e2fsck to correctly check for EOFBLOCKS files
  * Fix dependencies for libuuid and libblkid (Closes: #583551)

 -- Theodore Y. Ts'o <tytso@mit.edu>  Thu, 03 Jun 2010 09:30:36 -0400

e2fsprogs (1.41.12-1) unstable; urgency=low

  * New upstream release
  * mke2fs now gives the correct error message if the external journal
    is device is not found
  * The resize2fs program will refuse to print the minimum size needed
    for a file system if it is not clean.
  * E2fsck now tests for extents that begin at physical block 0 and
    rejects them as invalid.
  * Fixed a bug in e2fsck which could cause it to crash when trying to
    remove an invalid extent and the block bitmaps hadn't yet been loaded.
  * E2fsck will now completely skip time-based checks if the system
    clock looks insane or if the broken_system_clock option is set
    in /etc/e2fsck.conf.  (Closes: #549861, #540152)
  * Fixed a bug in e2fsck which caused e2fsck to complain about i_blocks
    with a 4T file created using posix_fallocate()
  * E2fsck will now correctly mark a sparse journal as invalid and will
    delete and recreate the journal to address the problem.
  * Fixed e2fsck not to ask permission from the user to abort if it's
    going to abort regardless of what the user is going to say...
  * E2fsck can now continue even if it fails to recreate the resize inode
  * E2fsck will now avoid removing directory entries for inods found in
    the unused region of the inode table until after it restarts the fs
    check to avoid removing valid data.
  * E2fsck will now longer try to set the block group checksums if it
    is interrupted.
  * Mke2fs will check both the physical and logical blocksizes of a
    device to better support 4k sector drives.
  * Mke2fs will accept the valid (but rarely useful) flex_bg size of 1
  * E2fsck will check for cases where the EOFBLOCKS_FL is set whe nit is
    not needed, and offer to clear it.
  * The com_err library will now only output a CR character if the
    stderr is connected to a tty in raw mode.
  * Update Czech, Chinese, Dutch, French, Germany, Indonesian, Polish,
    and Vietnamese translations (from the Translation Project)
  * Add an fsck.ext4 symlink in the e2fsprogs-udeb package (Closes: #571247)
  * Fix makefile dependency so dpkg-buildpackage -j2 works (Closes: #563487)

 -- Theodore Y. Ts'o <tytso@mit.edu>  Mon, 17 May 2010 19:43:52 -0400

e2fsprogs (1.41.11-1) unstable; urgency=medium

  * New upstream release
  * Add Heimdal function com_right_r() to libcom_err (Closes: #558910)
  * Allow e2fsck to run even if the physical device has more than 2**32 blocks
  * Debugfs's "logdump -b <blk>" now properly shows the allocation status
    of the block <blk>.  (Closes: #564084)
  * Make e2fsck's "the filesystem is mounted" message is now more scary
    to hopefully dissuade users from thinking, "surely that message
    doesn't apply to *me*"  :-(
  * e2fsck -n will now always open the file system read-only.   We now
    disallow certain combination of options which previously were manual
    exceptions; this is bad because it causes users to think they are
    smarter than they really are.   So "-n -c", "-n -l", "-n -L", and
    "-n -D" are no longer supported.
  * If the partition is badly aligned, have mke2fs just print a warning
    message and continue.  Previously mke2fs would ask to confirm, and
    this broke distro installation scripts.
  * Fix a bug in libext2fs caused the creation of very large journals
    for ext4 to be _very_ slow.
  * E2fsck now understands the EOFBLOCKS_FL flag which will be used in
    2.6.34 kernels to make e2fsck not complain about blocks deliberately
    fallocated() beyond an inode's i_size.
  * Fix a bug in e2fsck which could cause e2fsck -D to corrupt
    non-indexed directories.  (Closes: #572453)
  * debian/rules: can be compiled statically with stack protector now.
    (Closes: #573923)
  * Update debian policy compliance to 3.8.4

 -- Theodore Y. Ts'o <tytso@mit.edu>  Mon, 15 Mar 2010 00:16:35 -0400

e2fsprogs (1.41.10-1) unstable; urgency=low

  * New upstream release
  * Fix resize2fs bug which causes it to access invalid memory
  * Add libss support for libreadline.so.6
  * Fix e2fsck's check for extent-mapped directory with an incorrect file type
  * Add new e2fsck.conf configuration option:
    default/broken_system_clock for system with broken CMOS hardware
    clocks.  (Closes: #559776)
  * Fix flex_bg inode table placement algorithm used by mke2fs for
    certain specific file system sizes
  * Add source lintian overrids for weak-library-dev-dependency
  * Fix FTBFS problem caused by texi2html changing (again) its output
    location.  (Closes: #552934)
  * Make e2fsck to avoid rehashing directories which can fit in a
    single directory block.
  * Fix how e2fsck fixes sparse directories which are extent-mapped.
  * Fix some big-endian bugs in e2fsck and libext2fs
  * Teach e2fsck to detect and fix sparse extent-mapped directories
  * Fix filefrag from core dumping on file systems with 8k block sizes
  * E2fsck was depending on i_size to be correct to detect and fix
    certain directory problems before actually fixing the
    directory's i_size.  This caused certain rare corruptions to
    require two runs of e2fsck to address.
  * Update Czech, Indonesian, Polish and Vietnamese translations
    (from the Translation Project)
  * Fix e2fsck to find and correct duplicate directory entries in
    non-indexed directories.
  * Add support for calling BLKDISCARD to mke2fs.
  * Enhance libext2fs so it works around bug in Linux version 2.6.19
    and earlier where the /proc/swaps file was missing the header on
    the first line.
  * Fix resize2fs so it works correctly on file systems with external journals
  * Fix libss so that it does not seg fault when using a readline
    library which does not supply a readline_shutdown() function.
  * Add a pre-depends for util-linux-ng (Closes: #551795)
  * Update and clarify various man pages.
  * Corrected dumpe2fs's usage message
  * Teach libext2fs to ignore the high 32 bits of the i_blocks field
    when huge_file file system feature is set, but the inode does not
    have the HUGE_FILE_FL flag set.
  * Change e2fsck to accept superblock times to be fudged by up to 24
    hours by default.  Most distributions have fixed their init scripts,
    but apparently now they have buggy virtualization scripts.  :-(  I
    give up, too many buggy user space set ups out there.  (Closes: #557636)
  * Fix e2fsck to correctly print > 32-bit i_blocks numbers in problem reports
  * Improve e2fsck so it prints "Illegal indirect block" instead of
    "Illegal block #-1"
  * Teach mke2fs to get device topology information from blkid and use
    it to populate the superblock stride and stripe sizes and warn if
    the block device is misaligned
  * Fix a file descriptor leak in debugfs when sourcing a command file
  * Fix a file descriptor leak in fsck
  * Round up the bitmap size to prevent spurious segmentation faults on
    BSD platforms.
  * Fix resize2fs to correctly calculate the minimum size needed, when
    flex_bg is enabled, to prevent resize2fs -M from failing.
  * Dumpe2fs now displays more information about the contents of the journal
  * Make sure the libblkid1 and libblkid1-dbg packags have changelogs
  * On low memory systems, e2fsck can print some very scary looking
    error messages.  Clean up them up to avoid user panic.  (Closes: #509529)
  * Enhance blkid to support .ko.gz files in the modules.dep parser
  * Fix tune2fs -j for mounted exted-enabled file systems
  * Use the feature name "extent" instead of "extents" in mke2fs.conf.
    Both work, but the latter is what is documented in the man page.
    (Closes: #540111)

 -- Theodore Y. Ts'o <tytso@mit.edu>  Sun, 07 Feb 2010 20:56:47 -0500

e2fsprogs (1.41.9-1) unstable; urgency=low

  * New upstream release
  * Fix tune2fs -I to work correctly in the face of bad blocks and
    filesystems formatted for RAID arrays, and ENOSPC errors
  * Require the user to only answer one question instead of multiple
    ones for multiple bad block group checksums, or when an inode
    table needs to be moved.
  * Fix e2fsck to handle moving inode tables in FLEX_BG filesystems more
    gracefully by looking in the entire flex_bg for space, instead of
    just in the block group; if that doesn't work, try looking for
    space in the entire filesystem.
  * Fix the filefrag code to avoid printing the extent header if it
    needs to fallback to using the FIBMAP ioctl.
  * Fix filefrag to print the correct number of extents for zero-length
    files when using FIBMAP.  (Closes: #540376)
  * Add a filefrag -B option to make it easier to debug the FIBMAP
    support.
  * Allow e2fsprogs programs to allocate from uninitalized block groups.
  * Add a new program, e2freefrag, which displays information about the
    free space fragmentation in an ext2/3/4 filesystem.
  * E2fsck will now print much fuller information when the last mount
    time or last written time is in the future, since most people can't
    seem to believe their distribution has buggy init scripts, or they
    have a failed CMOS/RTS clock battery.
  * Update French, Polish, Czech, and Sweedish translation from the
    Translation Project.
  * Enhance debugfs's 'stat' command to print basic extent information
    for extent-mapped inodes, and add a new command, 'dump_extents'
    which prints detailed information about an inode's extent tree.

 -- Theodore Y. Ts'o <tytso@mit.edu>  Sun, 23 Aug 2009 10:08:52 -0400

e2fsprogs (1.41.8-2) unstable; urgency=low

  * Fix regression in ext2fs_extent_set_bmap() which caused e2fsck -fD
    to fail on ext4 filesystems if the directory needs to shrink by more
    than a block (Closes: #537510)
  * Fixed filefrag for non-extent based files
  * Fix use of apostrohe's in package descriptions
  * Don't use dietlibc when building for mips and mipsel architectures

 -- Theodore Y. Ts'o <tytso@mit.edu>  Mon, 20 Jul 2009 09:38:21 -0400

e2fsprogs (1.41.8-1) unstable; urgency=low

  * New upstream release
  * Fix resize2fs bugs when shrinking ext4 filesystems
  * Update debian policy compliance to 3.8.2
  * Update package descriptions to mention ext3 and ext4 filesytems
      (Closes: #535530)
  * Update French, Polish, Czech, Indonesian, and Sweedish translation
      from the Translation Project.
  * If the resize2fs operation fails, the user will be told to fix up
    the filesystem using e2fsck -fy.

 -- Theodore Y. Ts'o <tytso@mit.edu>  Sat, 11 Jul 2009 17:26:16 -0400

e2fsprogs (1.41.7-2) unstable; urgency=low

  * Fix online resizing using resize2fs (Closes: #535452)
  * Fix the filefrag program for files with more than 144 extents
  * Update and clarify various man pages.
  * Fix potential filesystem corruptions caused by using resize2fs to
    shrink filesystems with extents enabled.

 -- Theodore Y. Ts'o <tytso@mit.edu>  Tue, 07 Jul 2009 23:21:46 -0400

e2fsprogs (1.41.7-1) unstable; urgency=low

  * New upstream release
  * Fix memory leaks in e2fsprogs, including a very large memory leak
    which can cause e2fsck to run out of memory when checking very large
    filesystems using extents.
  * Fix a bug in libext2fs which can cause e2fsck and resize2fs to write
    uninitalized data into the portion of the inode beyond the first 128
    bytes when operating on extents; potentially corrupting filesystems.
  * The logsave program will now filter out the ^A and ^B characters when
    writing to the console.
  * Update/clarify man pages (Closes: #531385, #523063)
  * Fix filefrag progam so it correctly checks for errors from the
    fiemap ioctl.
  * Change badblocks to allow block sizes larger than 4k.
  * Fix libext2fs to properly initialize i_extra_size when creating the
    journal and resize inodes.
  * Resize2fs will now update the journal backup fileds in the
    superblock if the journal is moved; this avoids an unnecessary full
    fsck after resizing the filesystem.
  * Use the same encoding as the kernel for rec_len == 64k in 64k block
    filesystems.
  * Fix lsattr to exit with a non-zero status when it encounters errors.
  * Enhance badblocks to print the currently tested block number when
    interrupted with ^C.
  * Fix debugfs from core dumping if the logdump command fails to open the
    output file.
  * Harden ext2fs_validate_entry() so that lsdel will not read beyond the
    end of the block even if the directory block is corrupted.
  * Update Chinese and Czech translation from the Translation Project.

 -- Theodore Y. Ts'o <tytso@mit.edu>  Mon, 29 Jun 2009 15:12:14 -0400

e2fsprogs (1.41.6-1) unstable; urgency=low

  * New upstream release
  * Update and clarify man pages
  * Fix a number of Lintian warnings, including to updating to debian
    policy 3.8.1
  * Update config.guess and config.sub to the latest (2009-04-17)
    version so that e2fsprogs will build on the avr32 platform
    (Closes: #528330)
  * Add an explicit error message if the /etc/mtab file is missing
    when running e2fsck or resize2fs (Closes: #527859)
  * Enhance e2fsck to handle the case where the primary block group
    descriptors need fixing, and the backup superblock is corrupt.
    (Closes: #516820)
  * Add an "-a" option to debugfs's close_filesys command
  * e2fsck will no longer abort a preen operation if an inode's
    i_file_acl_hi field is non-zero.  (Closes: #526524)
  * The chattr program can now migrate inodes from using direct/indirect
    blocks to extent trees.
  * Speed up e2fsck if there are multiple block groups with inodes in
    use in the unused portion of the block group's inode table.
  * Update Chinese translation from the translation project
  * Fix resize2fs so it won't corrupt ext4 filesystem when asked to
    shrink a filesystem smaller than the minimum suggested size.
  * Fix e2fsck regression which can corrupt ext4 filesystems when
    replaying the journal.
  * Add support to e2fsck for handling I/O errors while replaying the
    journal
  * Fix a bug in e2fsck which could cause it to crash if an inode has a
    corrupt extent header, and the user declines to clear the inode.
  * Fix blkid to prefer the /dev/mapper/<name> device names over the
    private /dev/dm-N device names.
  * Add support for the FIEMAP ioctl to the filefrag program
  * Further speed up e2fsck by skipping journal checks if the filesystem
    is mounted read-only and is marked as not needing journal replay.
  * Add a build depends in the control file indicating that dietlibc
    must be newer than version 0.30 (Closes: #506064)

 -- Theodore Y. Ts'o <tytso@mit.edu>  Fri, 30 May 2009 13:26:23 -0400

e2fsprogs (1.41.5-1) unstable; urgency=low

  * New upstream release
  * E2fsck will now detect and fix inodes that have a non-zero
    i_file_acl_high field on 32-bit filesystems.
  * Update build-depends to indicate that dietlibc 0.30 doesn't work.
    (Closes: #506064)

 -- Theodore Y. Ts'o <tytso@mit.edu>  Fri, 24 Apr 2009 08:52:47 -0400

e2fsprogs (1.41.4-3) unstable; urgency=low

  * Update/clarify man pages (Closes: #365619)
  * Fix a problem where the 'device names' for pseudo-filesystems in
    /proc/mounts could confuse the e2fsprogs into thinking that a
    filesystem image stored in a regular file was mounted when it was not
  * Remove whole-disk entries from the blkid cache when partitions are found
  * Reduce the number of disk reads needed when the filesystem is clean
  * Add Chinese (simplified) translation from the Translation Project

 -- Theodore Y. Ts'o <tytso@mit.edu>  Thu, 23 Apr 2009 01:35:22 -0400

e2fsprogs (1.41.4-2) unstable; urgency=low

  * Update the debian copyright files to point at the version-specific
    GPL and LGPL files.
  * Update the debhelper compat level to 7
  * Fix a number of filesystem corruption bugs in resize2fs when growing
    or shrinking ext4 filesystems off-line (i.e., when the ext4
    filesystem is not mounted).
  * Clarify tune2fs man page  (Closes: #515693)
  * Add homepage field to the debian control file (Closes: #506279)
  * Fix Hurd compilation problem (Closes: #521602)
  * Debugfs can now set i_file_acl_high via the set_inodes_field command
  * Debugfs will now display a 64-bit file acl block
  * Fix various gcc compilation warnings and other programming cleanups
  * Make sure libuuid closes all file descriptors before starting the
    uuidd daemon.
  * Avoid running e2fsck unnecessarily after doing an online resize
  * Mke2fs -S will now avoid trying to create the journal
  * Update the Czech translation from the translation project.
  * Fix support for external journals (which was broken in e2fsprogs 1.41.4)
  * Fix a compatibility issue with libext2fs info page and makeinfo 4.12
  * Fix a segfault in debugfs when running stat without an open filesystem
  * Teach the blkid library that starting in 2.6.29, ext4 can support
    filesystems without journals.
  * Add error check preventing the reserved_ratio argument to mke2fs and
    tune2fs from being negative.  (Closes: #517015)
  * Add support for tracking the number kilobytes written to the
    filesystem via the superblock field s_kbytes_written

 -- Theodore Y. Ts'o <tytso@mit.edu>  Sun, 19 Apr 2009 23:05:53 -0400

e2fsprogs (1.41.4-1) unstable; urgency=low

  * New upstream release
  * Fix bug which could sometimes cause blkid to return an exit value of
    zero for a non-existent device (Closes: #502541)
  * Fix spelling mistake in Debian changelog (Closes: #502323)
  * Fix blkid to deal with an ext3 filesystem with the test_fs flag
  * Fix debugfs's ncheck output to suppress extra characters at the end
    of the file name
  * Tune2fs now updates the block group checksums after changing the
    filesystem's UUID
  * Speed up tune2fs's inode resizing code so it is no longer vastly
    inefficient for moderate to large filesystems
  * Fix dumpe2fs so it doesn't attempt to print the inline journal
    information on filesystems with an external journal
  * Update the Catalan translation
  * Filter out linux-vdso.so lines when determining the library
    dependencies while building the initial ramdisk (Closes: #503057)
  * Fix e2fsck so an errant INODE_UNINIT flag set in a block group
    doesn't cause e2fsck to abort.
  * E2fsck now distinguishes between fragmented directories and
    fragmented files in verbose mode statistics and in the fragcheck
    report.
  * Avoid double-counting non-contiguous extent-based inodes in the
    verbose mode statistics.
  * E2fsck now leaves slack space when repacking directories so that a
    few new directory entries won't cause leaf nodes to become split
    right away.
  * E2fsck was previously not handling the case of a corrupted interior
    node in the extent tree, and would crash in that case.  It now will
    handle this and related failures robustly.
  * E2fsck problem descriptions involving the journal are no longer
    referred to as "ext3" problems, since ext4 filesystems also have
    journals.
  * Fix a long-standing bug in e2fsck which would cause it to crash when
    replying journals for filesystems with block sizes greater than 8k.
  * Fix a regression in debugfs's logdump command so it works for
    filesystems with 32-bit block numbers.  This was accidentally broken
    when the header files were changed to support the 64-bit block numbers.
  * Fix resize2fs for ext4 filesystems.  Some blocks that that need moving
    when shrinking filesystems with uninit_bg feature would not be
    moved.  In addition, blocks and inode table blocks were not being
    correctly freed when shrinking filesystems with the flex_bg feable,
    which caused resize2fs -M to fail.  Finally, when blocks are moved,
    make sure the uninitialized flag in extents is preserved.
  * Add mkfs.ext4 symlink to the e2fsprogs-udeb package (Closes: #511207)
  * Resize2fs now reserves some extra block when calculating the minimum
    size to shrink the filesystem in case some extent allocation trees
  * Add a "set -e" to uuid-runtime's prerm script to make Lintian happy
  * The blkid library will now recognize btrfs filesystems and swap
    devices currently used by user-level software suspend.
  * tune2fs will not allow changing the inode size for filesystems that
    have the flex_bg feature enabled, since the code currently assumes
    the each block group's portion inode table is located in its own
    block group.
  * Fix tune2fs -I so it won't corrupt ext3/ext4 filesystem configured
    for RAID storage devices.
  * Mke2fs now understands a -U option which allows the UUID to be
    specified for the new filesystem.
  * Mke2fs will now treat devices with exactly 16TB as if they have 16TB
    minus one block, since many users expect ext4 to support 16TB
    devices, and the true maximum size is 16TB-1.
  * E2fsck will now flag filesystems that have an insane s_first_ino
    field in their superblock.

 -- Theodore Y. Ts'o <tytso@mit.edu>  Tue, 27 Jan 2009 11:50:49 -0500

e2fsprogs (1.41.3-1) unstable; urgency=low

  * New upstream release
  * Fix e2fsck so it prints the correct inode number for uinit_bg
    related problems.
  * E2fsck will offer to clear the test_fs flag if the ext4 filesystem
    is available.
  * Fix a file descriptor leak in libblkid
  * Avoid a potential infinite loop in e2fsck when there are disk I/O
    errors while trying to close a filesystem.
  * Fix a potential infinite loop in resize2fs when a bogus new size of
    0 blocks is specified on the command line.
  * Add an early check to see if a device is read-only to avoid lots of
    confusing error messages.
  * Fix debugfs's ncheck command so it prints all of the names of
    hardlinks in the same directories.
  * Fix a bug in libblkid so it correctly detects whether the ext4 and
    ext4dev filesystems are available, so that the ext4dev->ext4
    fallback code works correctly.

 -- Theodore Y. Ts'o <tytso@mit.edu>  Sun, 12 Oct 2008 22:45:34 -0400

e2fsprogs (1.41.2-1) unstable; urgency=low

  * New upstream release
  * Fix e2fsck's automatic blocksize detection.  This fixes a regression
      added in e2fsprogs 1.40.7 where e2fsck's -b option would not
      work if a blocksize wasn't also specified via the -B option.
  * Fix a potential file descriptor leak in libcom_err if the
      application exec's another program.
  * Fixed badblocks output for "badblocks -sw"
  * debugfs: Fix ncheck to print all pathnames for all of the specified inodes
  * Use dietlibc when possible for building e2fsck.static, to reduce the
      size of the static binary.
  * debugfs: Add the ability to specify the hash seed and to specify the
      hash algorithm by name to the "hash" command.
  * Add documentation for the file I/O functions to libext2fs.texinfo.
      (Closes: #484877)
  * Fix a bug in e2fsck where if a translation file is being used and
      e2fsck needs to print problem report with a custom question (such as
      "Run journal anyway?"), the PO file's header would get spewed onto
      the terminal.
  * Update Swedish, Vietnamese, Dutch, Indonesian, German, Czech translations
  * Fixed spelling mistakes in man pages  (Closes: #498100, #498101,
      #498102, #498103)

 -- Theodore Y. Ts'o <tytso@mit.edu>  Thu, 02 Oct 2008 08:54:16 -0400

e2fsprogs (1.41.1-3) unstable; urgency=low

  * badblocks -v will now display the time and percentage complete
      (Closes: #429739)
  * Reordered debian/rules when building udebs to avoid a Lintian warning
  * Fixed dependencies fields in the udeb packages (Closes: #497619)
  * Avoid linking various programs with unneeded libraries
  * Fixed a typo'ed bold font specifier in mke2fs's man page
  * Fixed the pkg-config files so the include directory needed by the
      various libraries is included, and to use Requires.private to
      avoid unnecessary linking of dynamic libraries.
  * Add more historical information to the debian/*.symbol files

 -- Theodore Y. Ts'o <tytso@mit.edu>  Fri, 05 Sep 2008 11:11:03 -0400

e2fsprogs (1.41.1-2) unstable; urgency=low

  * Make sure ext4_swab64() is defined on all platforms (Closes: #497515)
  * Badlocks: Use O_LARGEFILE so it will run on files greater than 2GB

 -- Theodore Y. Ts'o <tytso@mit.edu>  Tue, 02 Sep 2008 09:53:46 -0400

e2fsprogs (1.41.1-1) unstable; urgency=low

  * New upstream release
  * mke2fs and tune2fs now use half-md4 as the default hash algorithm
       In addition the default hash algorithm can be via mke2fs.conf for
       mke2fs, and via a command-line option for tune2fs.
  * Add support for on-line resizing of ext4 filesystems with the
       flex_bg filesystem feature.
  * e2fsck now creates the journal in the middle of the filesystem,
       which can speed up fsync-heavy workloads.
  * Make the blkid library more efficient for devicemapper devices,
       mostly by no longer using the libdevmapper library.
  * Fix various namespace leakages by the libblkid, libe2p and libext2fs
       libraries.
  * Fix support for empty directories in 64k blocksize filesystems.
  * Add supported_features command to debugfs
  * Improve libblkid detection of JFS and HPFS filesystems
  * The test I/O manager is now compiled in by default, but to avoid its
    overhead, it is only enabled when the TEST_IO_FLAGS or TEST_IO_BLOCK
    environment variables are set.
  * Fix filefrag's ideal extent calculation (Closes: #458306)
  * Fix postinstall scripts when the user/group is in LDAP (Closes: #497010)
  * Add Indonesian and update French, Polish, Dutch, German, Sweedish,
       Czech, and Vietnamese Translations.  (Closes: #313697, #401092)
  * Update/clarified man pages
  * Add dpkg-gensymbols support to track ABI changes to the libraries
  * Add lintian overrides for uuid-runtime and libuuid1
  * Remove (no longer needed) lintian overrides for e2fsck-static
  * Add debian/watch file

 -- Theodore Y. Ts'o <tytso@mit.edu>  Mon, 01 Sep 2008 11:30:21 -0400

e2fsprogs (1.41.0-4) unstable; urgency=low

  * mke2fs will issue a warning if mke2fs.conf hasn't been updated and
    the user tries to create an ext3, ext4, or ext4dev filesystem,
    since it depends on the mke2fs.conf file in order to create the
    filesystem properly with the appropriate features.
  * Fix the maximum journal size message in mke2fs and tune2fs to be
    consistent/correct.  (Closes: #491620)
  * Add detection for hfsx filesystem and add label and uuid detection
    for hfs, hfsplus, and hfsx filesystems in libblkid.
  * Fix cosmetic issue in resize2fs when a progress bar doesn't finish
    with a newline for pass 4 (when the inode references are updated).
  * Teach resize2fs to move blocks when extents are present (when
    shrinking a filesystem and/or if resize_inode is not present).
  * Teach resize2fs to work correctly with the uninit_bg when blocks
    need to be moved or allocated.
  * Fix and optimize extent manipulation in libext2fs for resize2fs.
  * Fix "dumpe2fs -i" and "debugfs -i".  (Closes: #495830)
  * Fix resize2fs incorrectly managing directory in-use counts when
    shrinking filesystems and directory inodes need to be moved.
  * Fix spurious e2fsck complaints with i_size with extents and large
    files and preallocated blocks.
  * Make sure the creation timestamp is set by mke2fs and by new inodes
    created by the libext2fs in general.
  * Fix ind/dind/tind statistics when extents are present, and add
    extent tree depth statistics.
  * Add a fragmentation report extended option to e2fsck.
  * Fix blkid cache validation and some possible blkid crashes
    (Closes: #493216)
  * Teach debugfs's htree command to work with extent-based directories.
  * Improve the error message for "tune2fs -I".
  * Fix miscellaneous strings and usage messages pointed out by the
    translators.  (Thanks, translators!)
  * Enforce that mke2fs won't allow features for revision 0 filesystems.
  * Optimize inode table allocation in mke2fs for flex_bg filesystems.
  * Update/clarified man pages
  * Fix minor typo in uuid-runtime's debian package description
  * Wrap debian/copyright files to avoid "line too long" lintian warnings

 -- Theodore Y. Ts'o <tytso@mit.edu>  Sat, 23 Aug 2008 08:56:47 -0400

e2fsprogs (1.41.0-3) unstable; urgency=medium

  * Fix mips-specific FTBFS problem in debian/rules file
  * Synchronize section and priority levels in control file with the
    FTP masters' override file.

 -- Theodore Y. Ts'o <tytso@mit.edu>  Tue, 15 Jul 2008 11:38:59 -0400

e2fsprogs (1.41.0-2) unstable; urgency=medium

  * Don't try to check the group descriptor checksum if the GDT_CSUM
    feature is not present.  (Closes: #490637)
  * Add a new blkid -L option which pretty-prints the currently
    available block devices.  (Closes: #490527)

 -- Theodore Y. Ts'o <tytso@mit.edu>  Sun, 13 Jul 2008 19:18:08 -0400

e2fsprogs (1.41.0-1) unstable; urgency=medium

  * New upstream version
  * Make e2fsck detect corrupted block group descriptors that would
    cause it to relocate inode tables, causing more damage to the
    filesystem, and make it try the backup superblock/block group
    descriptors first.
  * Fix resize2fs to clean up the resize_inode if all of the reserved
    gdt blocks are consumed during an off-line resize.
  * Enable huge_file, dir_nlink, extra_isize feautres for mke2fs and tune2fs.
  * Enable huge_file, dir_nlink, extra_isize, and uninit_bg by default
    in mke2fs.conf.
  * Fix badblocks terminology in man page and program output.
    (Closes: #440983, #440981)
  * Clarify stripe-width and stride-size in mke2fs man page.  (Closes: #487849)
  * mke2fs: Dumb down filesystems for GNU Hurd (Closes: #471977)
  * Add bash-static to the list of shells recommended for e2fsck-static
    (Closes: #490003)
  * mke2fs: Fix flex_bg metadata default layout to avoid a hole between
    the bitmaps and inode tables.

 -- Theodore Y. Ts'o <tytso@mit.edu>  Thu, 10 Jul 2008 17:25:32 -0400

e2fsprogs (1.41~WIP-2008-07-07-1) experimental; urgency=low

  * New upstream version (pre-release for e2sprogs 1.41)
  * Update to indicate compliance with debian policy version 3.8.0.0.
  * Fix e2fsck to not truncate valid extent files that are larger than
    what is supported by indirect files.
  * Add -dbg packages which contain the debugging information.
  * mke2fs: Print a better error message when a device is too big.
    (Closes: #488663)
  * Create external journal devices with a default blocksize of 4k
  * Fix bug in badblocks which caused crash when lots of -t patterns are
    given.  (Closes: #487298)
  * Fix blkid handling of stale entries.  (Closes: #487758, #487783)
  * Update Vietnamese, Polish, French, Spanish, German, Catalan,
    Dutch, Czech translations from the translation project.
  * Fix FTBFS problem on MIPS (Closes: #487675)
  * Fix bug in libuuid1.postinst which would cause it to blow up if
    there were spaces around the equals sign in /etc/adduser.conf.
    (Closes: #487443)
  * Update/clarified man pages.  (Closes: #393313)

 -- Theodore Y. Ts'o <tytso@mit.edu>  Mon, 07 Jul 2008 16:30:43 -0400

e2fsprogs (1.41~WIP-2008-06-17-1) experimental; urgency=low

  * New upstream version (pre-release for e2fsprogs 1.41)
  * New options to badblocks allow it to limit how quickly it reads
    from disk (for background scrubbing) and abort after a finding
    giving a number of errors.
  * Add support for ext4 filesystem features.  (Closes: #388452, #425477)
  * Tune2fs can migrate a filesystem from using 128 byte inodes to
    larger inode sizes so the user can take full advantage of ext4)
  * E2fsck and mke2fs can optionally record an undo log which can be
    replayed by the e2undo program.
  * E2fsck will display a less cryptic message when the last check field
    in the superblock is in the future.  (Closes: #446005)
  * Improve blkid probes for LVM volumes and swap partitions
  * Mke2fs has a much more sophisticated system for controlling the
    parameters of newly created filesystems.  The -t option now is used
    to specify the filesystem type.  See the mke2fs and mke2fs.conf man
    pages for more details.
  * Resize2fs will now print the minimum needed filesystem size if given
    the -P option, and will resize the filesystem to the smallest possible
    size if given the -M option.
  * E2fsck now performs more extensive and careful checks of extended
    attributes stored in the inode.
  * Mke2fs will always make sure that lost+found always has at least 2
    blocks, even for filesystems with very large blocksizes (i.e., 64kb).
  * The debugfs "ls" command now supports the -p option, which causes
    filenames to be printed surrounded by double quotes.
  * Fix a potential off-by-one buffer overflow in e2image
  * The chattr program will now return a non-zero exit code in case of
    failures.
  * This version of e2fsprogs removes support for legacy big-endian
    filesystems and for MASIX filesystems.
  * Add I/O statistics reporting to e2fsck.

 -- Theodore Y. Ts'o <tytso@mit.edu>  Tue, 17 Jun 2008 23:57:08 -0400

e2fsprogs (1.40.11-1) unstable; urgency=low

  * Change mke2fs, tune2fs and resize2fs to use floating point precision
    when calculating the number of reserved blocks.  (Closes: #452639)
  * Update Spanish and Catalan translations.
  * Fix ext2fs_swap{16,32,64} for external applications.  (Closes: #484879)
  * Improve uuid-runtime package description.  (Closes: #483962)
  * Improve e2fsprogs package description.  (Closes: #483023)
  * Add support for detecting ZFS volumes to libblkid.
  * Clarify debugfs man page.  (Closes: #486463)

 -- Theodore Y. Ts'o <tytso@mit.edu>  Tue, 17 Jun 2008 21:59:21 -0400

e2fsprogs (1.40.10-1) unstable; urgency=low

  * Fix a very rare potential data corruption bug in e2fsck's journal
    replay.
  * Updated German, Dutch, Sweedish, and Vietnamese translations.
  * Force blkid to revalidate a device if its mtime is newer than the
    last validation time in the cache.

 -- Theodore Y. Ts'o <tytso@mit.edu>  Wed, 21 May 2008 13:35:12 -0400

e2fsprogs (1.40.9-1) unstable; urgency=low

  * Fix fsck so that if multiple filesystems are being checked in
      parallel, the progress bar for subsequent filesystems will be
      correctly displayed.  (Closes: #432865)
  * Fix fsck -Cn for n!=0 for better Ubuntu boot-time support
  * debugfs: Don't bother using a pager of stdout is not a tty
  * Fix tune2fs and debugfs to correctly parse time strings during
      daylight savings time.  (Closes: #471882)
  * Teach fsck to treat ext4 and ext4 filesystems as ext* filesystems
  * Logsave will now propagate SIGINT and SIGTERM signals to its child
      process.
  * Mke2fs will not allow the illogical combination of the resize_inode
      and meta_bg filesystem features.
  * Use UID/GID ranges from adduser.conf if present, even though we
      don't use adduser to add users/groups.  (Closes: #473179)
  * Updated German, Czech, Dutch, French, Polish, Sweedish, and
      Vietnamese translations.
  * Update/clarified the mke2fs man page

 -- Theodore Y. Ts'o <tytso@mit.edu>  Sun, 27 Apr 2008 00:35:20 -0400

e2fsprogs (1.40.8-2) unstable; urgency=low

  * One more big-endian swap fix needed for resize2fs to work correctly
      with in-inode extended attributes.
  * Fix minor security issues identified in uuidd.
  * Remove e2fsprogs preinstall script which contained stuff not needed
      in well over two stable releases.

 -- Theodore Y. Ts'o <tytso@mit.edu>  Fri, 14 Mar 2008 14:25:54 -0400

e2fsprogs (1.40.8-1) unstable; urgency=low

  * Fix e2image -I so it works on image files which are larger than 2GB.
  * Fix e2fsck's handling of directory inodes with a corrupt size field.
  * Fully fix a resize2fs bug where extended attributes in large inodes
      could get dropped on big-endian systems.
  * Update Czech, Dutch, Polish, Sweedish, and Vietnamese translations.
  * Significantly updated German translation!  Thanks to Philipp Thomas
    from Novell for stepping up to be our new German translation
    maintainer!  (Closes: #302512, #370247, #401092, #412882)
  * Fixed mke2fs man page to document new default inode size.

 -- Theodore Y. Ts'o <tytso@mit.edu>  Thu, 13 Mar 2008 20:00:09 -0400

e2fsprogs (1.40.7-1) unstable; urgency=low

  * New upstream release
  * tune2fs no longer will remove the sparse_super feature, as it is dangerous
  * Update/clarified various man pages
  * Fix bug where large nodes were not getting fully copied when
      shrinking a fileystem using resize2fs.
  * Allow mke2fs and tune2fs to manipulate the large_file feature flag
  * Suppress fsck's warning message about an old-style fstab if the
      fstab file is empty.  (Closes: #468176)
  * E2fsck will no longer clear the large_files feature flag
      automatically when there are no more large files in the system.
  * Fix blkid code to avoid segfaulting when a device mapper volume
      disappears out from under it.
  * Enhance e2fsck's reporting of unsupported filesystem features
  * Fix dumpe2fs command syntax for explicit superblock/blocksize parameters
  * Teach tune2fs to clear the resize_inode feature flag
  * Fix libuuid1 postinstall script to explicitly pass 100 to UID_MIN
      and GID_MIN, to make it clear we are not trying to allocate an
      uid/gid in the globally reserved range.  (Closes: #466929)
  * Fix memory leak in ext2fs_alloc_block()
  * Teach blkid to recognize LVM2 physical volumes
  * Add support to dumpe2fs, mke2fs, and tune2fs for specifying and
      printing the RAID stride and stripe width.
  * Add support for new superblock fields to debugfs's set_super_value command
  * Teach debugfs to print "mostly-printable" xattr strings, such as is
      used by SELinux.
  * Add support in fsck to ignore mounted filesystems when given the -M option
  * Fix uuidd so it creates the pid file with the correct pid number
  * Update Czech, Dutch, Polish, Sweedish, and Vietnamese translations
      from the Translation Project.

 -- Theodore Y. Ts'o <tytso@mit.edu>  Thu, 28 Feb 2008 22:27:39 -0500

e2fsprogs (1.40.6-1) unstable; urgency=low

  * New upstream release
  * Add support for returning labels for UDF filesystems in the blkid
      library.
  * Fix bug in the blkid library where cached filesystems was not being
      flushed when opening USB devices returned the error ENOMEDIUM.
      (Closes: #463787)
  * Add logic to the blkid library to automatically choose whether a
      filesystem should be mounted as ext4 or ext4dev, as appropriate.
  * Allow tune2fs to set and clear the test_fs flag on ext4 filesystems.
  * Document the BLKID_FILE environment variable in the libblkid man page
  * Update Vietnamese and Czech translations from the translation project
  * Fix dependency problem caused by dpkg 1.14.16 (Closes: #436058)
  * Use thread local storage to fix a theoretical race condition if two
      threads try to format an unknown error code at the same time in
      the com_err library.

 -- Theodore Y. Ts'o <tytso@mit.edu>  Sun, 10 Feb 2008 00:06:02 -0500

e2fsprogs (1.40.5-2) unstable; urgency=low

  * Fix debian/control and debian/rules so that they work correctly
    after a change in dpkg-gencontrol's behavior after version 1.14.16
    of dpkg.  This fixes bad version dependencies for comerr-dev,
    uuid-dev and ss-dev. Thanks to Don Armstrong for the explanation and
    Margarity Manterola for a proposed patch. (Closes: #463058)

 -- Theodore Y. Ts'o <tytso@mit.edu>  Wed, 30 Jan 2008 07:17:27 -0500

e2fsprogs (1.40.5-1) unstable; urgency=low

  * New upstream release.
  * Mke2fs will now create new filesystems with 256 byte inodes and the
      ext_attr feature flag by default.  This allows for much better
      future compatibity with ext4 and speeds up extended attributes
      even on ext3 filesystems.
  * Teach mke2fs and tune2fs to set a "test_fs" flag, which indicates
      that it is ok to use the filesystem on in-development kernel
      code (i.e., ext4dev)
  * E2fsck now optimizes non-htree directories by sorting them by inode
      number.
  * Add support for detecting HFS+ and ext4/ext4dev filesystems in blkid
  * Fix blkid's ntfs UUID handling so it is compatible with vol_id
  * Avoid a floating point exception when blkid tries to probe a corrpt
      reiserfs filesystem.
  * Fix potential overflow problem in e2image if the device name is
      too long.
  * Cause e2image to exit immediately with an error message on a disk
      full situation.
  * Fix a minor typos in the resize2fs and uuidd manpages.
  * E2fsck will no longer backup superblocks when the kernel makes
      certain "safe" feature set changes behind the user's back.
  * Fix debugfs's lsdel command so it works on large files
  * Allow a user to undelete an inode with linking to a destination
      directory.
  * Update Swedish translation file from the Translation Project
  * The libuuid1 and uuid-runtime packages requires passwd package, so
      declare it as a dependency.  (Closes: #459403)
  * Fix a FTBFS problem on x86_64 caused by the fact that dietlibc
      doesn't provide llseek on the x86_64.  (Closes: #459614)
  * Don't use dietlibc on platforms that don't support it (Closes: #459475)

 -- Theodore Y. Ts'o <tytso@mit.edu>  Sun, 27 Jan 2008 16:57:34 -0500

e2fsprogs (1.40.4-1) unstable; urgency=low

  * Make sure that programs like tune2fs, when modifying a mounted
      filesystem do not write the backup superblocks with the
      NEEDS_RECOVERY flag, to avoid e2fsck from needlessly forcing a
      full fsck because it thinks the feature flags need to be backed up
      from the master to the backup superblocks.  (Closes: #454926)
  * Improve time-based UUID generation to guarantee uniqueness even when
      UUID's are being generated at very high rates on SMP systems.  To
      do this we use an optional setuid helper daemon (uuidd) which is
      started by libuuid when it is needed.  The uuidd daemon is
      packaged in the (new) uuid-runtime package, which now also includes
      the uuidgen program (which had been previously been included as
      part of the e2fsprogs package).
  * Fix fsck to only treat '#' characters at the beginning of /etc/fstab
      lines as starting a comment.  This avoids spurious warnings printed
      for filesystems such as fuse that often use '#' as part of the
      filesystem specifier (i.e., wdfs#https://dav.hoster.com/foo).
  * Enhance the blkid program to pretty-print control and meta
      characters to avoid garbage filesystem labels from screwing up the
      user's terminal
  * Fix potential integer overflows passed to malloc() in resize2fs
  * Update Dutch, Polish, and Vietnamese translations from the
      Translation Project.  Remove the Rwandan translation upon advice
      of the Translation Project.
  * Fix cross-compilation support for non-Linux architectures
        (Closes: #451172, #437720)
  * Clarified and improved man pages (Closes: #444883, #441872)
  * Fix potential divide by zero error when libblkid tried probing an
      invalid FAT filesystem.
  * Make error_message() in libcom_err DTRT when when a 64-bit sign-extended
      error code is passed to it.
  * Build the e2fsck-static package so that e2fsck.static will not use
      TLS and hence will run correctly on back-level Debian systems
      using a 2.4 Linux kernel.  (Closes: #458017)

 -- Theodore Y. Ts'o <tytso@mit.edu>  Mon, 31 Dec 2007 22:40:42 -0500

e2fsprogs (1.40.3-1) unstable; urgency=medium

  * New upstream release
  * libext2fs: Add checks to prevent integer overflows passed to
      malloc().  Fixes security issue related to Xen's pygrub: CVE-2007-5497
  * libss: Fix parallel build failure
  * e2fsprogs: fix blkid whole-disk scanning heuristics
  * libext2fs: Fix a corner case bug in ext2fs_unlink
  * fix check_mntent_file() to pass mode for open(O_CREAT)
  * Fix errors in test_ss.c so it can be an example application and test case
  * e2image in raw-mode appends an extra byte to image-file
  * Fix typo in the summary section of the blkid man page
  * mke2fs: Change usage message to use -E instead -R, which is deprecated
  * libblkid: recognize squashfs filesystems on BE systems.
  * libblkid: detect squashfs
  * e2fsck: backup superblocks if key constants have changed
  * e2fsck: update the backup superblocks if the feature bitmasks are changed
  * ext2fs_dblist_dir_iterate: Fix ABORT propagation logic
  * libblkid: Add more magic numbers that might mean there is a FAT filesystem
  * e2fsck: Don't mark the filesystem invalid because of time errors
  * Work around lame Ubuntu init scripts / installer bugs
  * fsck: Ignore /etc/fstab entries for bind mounts
  * e2fsck: If the superblock is corrupt, automatically retry with the backup sb
  * Don't crash if s_inode_size is zero
  * Use sscanf instead of atoi when parsing e2fsck options
  * Add Catalan translation and update Spanish, French, and Dutch
      translations from the Translation Project.  (Closes: #411562)
  * Fix typo and clarify the uuidgen man page
  * Make sure $prefix/etc is created before installing mke2fs.conf
  * e2fsck: Allow i_size to be rounded up to the size of a VM page
  * Fix a bug in ext2fs_initialize() which causes mke2fs to fail while
       allocating inode tables for some relatively rare odd disk sizes.
  * Fix big-endian byte-swapping bug in ext2fs_swap_inode_full()

 -- Theodore Y. Ts'o <tytso@mit.edu>  Wed, 05 Dec 2007 20:04:28 -0500

e2fsprogs (1.40.2-1) unstable; urgency=low

  * New upstream release
  * e2fsck: Fix salvage_directory when the last entry's rec_len is too big
  * Update Turkish, Polish, Dutch, and Vietnamese PO files from the
      Translation Project
  * Fix a bug which would cause e2fsck segfault on very badly damaged
      filesystems
  * Update tune2fs man page to include more discussion of reserved
      blocks (Addresses Ubuntu Launchpad bug #47817)

 -- Theodore Y. Ts'o <tytso@mit.edu>  Thu, 12 Jul 2007 22:18:51 -0400

e2fsprogs (1.40.1-1) unstable; urgency=low

  * New upstream release
  * Clarify mk_cmds' error reporting
  * e2fsck: Detect recursive loops in @-expansions
  * Compile the default mke2fs.conf into mke2fs program
  * Fix bogus strip permission errors when building under Debian
  * Update Vietnamese, French, and Dutch PO files from the Translation Project
  * Fix bug which could cause libblkid to loop forever (Closes: #432052)

 -- Theodore Y. Ts'o <tytso@mit.edu>  Sun,  8 Jul 2007 20:25:08 -0400

e2fsprogs (1.40-1) unstable; urgency=low

  * New upstream release
  * Remove RFC-4122 logic from Debian build rules (Closes: #407107)
  * Fix com_err.texinfo so that the install-info command will remove
      the com_err info file from the /usr/share/info/dir file when the
      comerr-dev package is removed and purged (Closes: #401711)
  * Fix divide-by-zero error in blkid's NTFS proving logic
  * Add new blkid -g option which causes the blkid cache to be garbage
      collected
  * libblkid: Fix bug which could cuase bid_type to be corrupted
  * mke2fs: Add santy check to make sure inode_size * num_inodes isn't too big
  * Fix additional Coverity bugs in mke2fs and e2fsck
  * Improve sanity check in e2fsck's algorithm for finding a backup superblock
  * Fix e2fsck get_size logic so that it will work with the Linux floppy
      driver (Closes: #410569)
  * Fix error checking of badblock's last-block and start-block arguments
      (Closes: #416477)
  * e2fsck: avoid writing overwriting the backup superblocks until the
      master superblock is confirmed to be sane
  * Make the blkid library more paranoid about concluding a partition
      contains a NTFS filesystem.  (Addresses Launchpad Bug: #110138)
  * Enhance e2fsck so it will recreate the ext3 journal if the original
      journal inode was cleared to due being corrupt
  * Fix e2fsck so that if the backup journal information is used, that
      this is written out to the journal inode
  * Make e2fsck check all of the blocks in the journal inode for validity
  * blkid: Add support for detecting LUKS encrypted partitions
  * e2fsck: added sanity check for xattr validation
  * Fix byte-swapping bug for filesystems with large inodes
  * Clarify the copyright licenses used by the various libraries in COPYING
  * Remove RFC-4122 from upstream (Closes: #407107)
  * Fix info-dir line which prevented install-info from removing
      com_err entry from from /usr/share/info/dir when the comerr-dev
      package is purged (Closes: #401711)

 -- Theodore Y. Ts'o <tytso@mit.edu>  Sun, 29 Jun 2007 22:40:27 -0400

e2fsprogs (1.39+1.40-WIP-2007.04.07+dfsg-2) unstable; urgency=low

  * Allow the journal to up to 10,240,000 blocks
  * Fix blkid library to recognize MD 0.90 superblock on little endian
      systems
  * Fix blkid library to report the correct UUID from MD superblocks
  * Fix signed vs. unsigned problem in debugfs' setb/testb/freeb commands
  * Enhance debugfs's date parser so it acccepts integer values
  * Fix e2fsck's pass1c accounting so it doesn't terminate too early
      if a file with multiply claimed blocks is hard linked. or not at
      all if the root directory contains shared blocks
  * Enhance debugfs so it can modify the block group descriptors using
      the command set_block_group_descriptor
  * Improve e2fsck's reporting of I/O errors so it's clearer what it
      was trying to do when an error happens
  * Fix a bug in how e2fsprogs byte swaps inodes containing fast
      symlinks that have extended attributes.
  * Fix potential file descriptor leak in ext2fs_get_device_size()
  * Fix minor typo in e2fsck.conf.5 man page
  * Cleanup udeb dependency (Closes: #419605)
  * Rebuilding with libdevmapper 1.02.1 (Closes: #421022 and #421668)
  * Add dependency on comerr-dev to ss-dev (Closes: #408352)
  * Make mke2fs use sane defaults when /etc/mke2fs.conf doesn't exist
  * Fix mke2fs and debugfs to support large (> 16 bit) uid's and gid's
  * Fix spelling typo in debian package description for libblkid1
    (Closes: #399155)
  * Remove -WIP language from the debian copyright file.  (Closes: #415560)
  * Remove check in e2fsck which required EA's in inodes to be sorted
    (We should get this back-ported to the stable branch since
    filesystems with large inodes will have EA's erroneously
    removed, which will for example toast an SELinux system.)

 -- Theodore Y. Ts'o <tytso@mit.edu>  Sun,  6 May 2007 19:44:35 -0400

e2fsprogs (1.39+1.40-WIP-2007.04.07+dfsg-1) unstable; urgency=low

  * Add libreadline.so.5 support to libss.
  * Impove badblocks -n/-w exclusive usage message.
  * Add debugging code (via the COMERR_DEBUG env. variable) to the
      com_err library
  * Fix dump_unused segfault in debugfs when a filesystem is not open
  * Add versioned dependency in Debian's shlibs for libblkid.
      (Closes: #413208)
  * Fix memory leak in blkid library.  (Closes: #413661)
  * Let the debugfs lcd command work even if a filesystem is not open
  * Fix large number of miscellaneous Coveriy bugs.  (None were
      security-security).
  * Fix e2fsck to clear i_size for special devices with a bogus i_blocks
      field on the first pass.
  * Fix e2fsck to set the file type of the '..' entry when connecting
      a directory to lost+found.
  * Enhance e2fsck to recover directories whose modes field were
      corrupted to look like special files.
  * Allow debugfs to dump > 2GB files.  (Closes: #412614)
  * Misc. man page cleanups.  (Closes: #379695)
  * Fix resize2fs parsing of size parameter (Closes: #408298)
  * Fix infinite loop in e2fsck on really big filesystems (Closes: #411838)
  * Fix memory leak in ext2fs_write_new_inode()
  * Add support for using a scratch files directory to reduce e2fsck's
      memory utilization on really big filesystems.

 -- Theodore Y. Ts'o <tytso@mit.edu>  Sat,  7 Apr 2007 10:38:40 -0400

e2fsprogs (1.39+1.40-WIP-2006.11.14+dfsg-1) unstable; urgency=low

  * Fix spurious error from e2fsck -c and mke2fs -c caused by the fix
    to #386475.
  * Add dirhash signed/unsigned hint to superblock.  (Closes: #389772)
  * Allow unix_io offsets greater than 2 gigabytes
  * Make sure mk_cmds and compile_et work even in strange locales
  * Fix type-punning bug which caused dumpe2fs to crash on the Arm platform
    (Closes: #397044)
  * Add explanatory message to badblocks that -n and -w are mutually
    exclusive.  (Closes: #371869)
  * New +dfsg source tarball that has useful documentation REALLY
    removed to satisfy the DFSG License Nazi's.  (Closes: #390664)

 -- Theodore Y. Ts'o <tytso@mit.edu>  Tue, 14 Nov 2006 23:45:34 -0500

e2fsprogs (1.39+1.40-WIP-2006.10.02+dfsg-2) unstable; urgency=low

  * Add failsafes against duplicate UUID generation caused by threads
  * Fix potential e2fsck -n crash caused by corrupt htrees
  * Reorder the library line for static linking, to fix undefined
    references to pthreads on amd64.  (Closes: #393680)
  * Fix mke2fs's error checking when creating revision 0 filesystems.
    (Closes: #392107)

 -- Theodore Y. Ts'o <tytso@mit.edu>  Sun, 22 Oct 2006 00:19:44 -0400

e2fsprogs (1.39+1.40-WIP-2006.10.02+dfsg-1) unstable; urgency=low

  * New +dfsg source tarball that has useful documentation removed to
    satisfy the DFSG License Nazi's.  (Closes: #390664)
  * Remove dependency on e2fsprogs from the e2fsck-static package
    (Closes: #383521)
  * Fix badblocks interpretation of its first optional argument (last-block)
    (Closes: #386475)

 -- Theodore Y. Ts'o <tytso@mit.edu>  Tue,  3 Oct 2006 23:36:05 -0400

e2fsprogs (1.39+1.40-WIP-2006.10.02-2) unstable; urgency=low

  * Build using the sid version of libc, not experimental!

 -- Theodore Y. Ts'o <tytso@mit.edu>  Mon,  2 Oct 2006 21:43:44 -0400

e2fsprogs (1.39+1.40-WIP-2006.10.02-1) unstable; urgency=low

  * Previous NMU acknowledged (Closes: #388718)
  * Fix debugfs to print unsigned values for EA's
  * Minor man page fixes (Closes: #373004, #369761)
  * Allow the default inode size to be specified in mke2fs.conf
  * Require mke2fs -F -F for really dangerous operations
  * Add Vietnamese translation
  * Update French and Dutch translations
  * Fix debugfs coredump when lsdel is run without an open filesystem
    (Closes: #378335)
  * Fix spelling error in e2fsck output
  * Fix overflow problems when the number of inodes and blocks is
    close to 2**32-1
  * Add GFS/GFS2 support to the blkid library.
  * Fix blkid support of empty FAT filesystem labels
  * Avoid recursing forever due to symlinks in /dev by the blkid library
  * Fix bogus error messages from resize2fs caused by the filesystem
    not containing a resize inode.  (Closes: #380548)
  * Fixed device-mapper probing (it was failing due to an extra '/dev' being
    added to the device pathname)
  * Make sure the default minimum size journal is big enough to support
    on-line resizing.
  * Add a versioned build-dep on texi2html (Closes: #389554)
  * Remove useful UUID specification thanks to License Nazi's (Closes: #390664)

 -- Theodore Y. Ts'o <tytso@mit.edu>  Mon,  2 Oct 2006 13:04:27 -0400

e2fsprogs (1.39-1.1) unstable; urgency=low

  * Non-maintainer upload
  * Added -pthreads to devmapper libraries (Closes: #388718)

 -- Ben Hutchings <ben@decadent.org.uk>  Sat, 30 Sep 2006 12:49:47 +0100

e2fsprogs (1.39-1) unstable; urgency=low

  * New upstream version
  * Fix debugfs's dump_unused command so it will not core dump on
    filesystems with a 64k blocksize
  * Clarified and improved man pages, including spelling errors
    (Closes: #368392, #368393, #368394, #368179)
  * New filesystems are now created with directory indexing and
    on-line resizing enabled by default
  * Fix previously mangled wording in an older Debian changelog entry
  * Fix doc-base pointer to the top-level html file (Closes: #362544, #362970)

 -- Theodore Y. Ts'o <tytso@mit.edu>  Mon, 29 May 2006 11:07:53 -0400

e2fsprogs (1.38+1.39-WIP-2006.04.09-2) unstable; urgency=low

  * Resize2fs automatically detects the previously used RAID stride
    parameter so that resized filesystems can be more optimally laid
    out for RAID filesystems.
  * Fix mke2fs -cc and e2fsck -cc (Closes: #366017)
  * Fix initrd script to fix failure with 2.4 kernels (Closes: #364516)
  * Mke2fs now uses an improved layout for RAID filesystems when the
    stride parameter is specified.
  * Fix the debugfs commands htree_dump, dx_hash, and list_dir so they
    print a usage message when an illegal option character is given.
  * Speed up mke2fs and e2fsck by writing inode and block bitmaps in one pass
  * Fix filefrag to be 32-bit clean by using unsigned long instead of
    a signed integer for block numbers.
  * Fix a bug in the e2p library which could cause dumpe2fs to
    (rarely) fail to print out the journal or hash seed UUID.
  * Fix memory leak in e2fsck's error paths.
  * Fix comerr-dev's doc-base pointer to the top-level html file

 -- Theodore Y. Ts'o <tytso@mit.edu>  Sun, 14 May 2006 18:09:20 -0400

e2fsprogs (1.38+1.39-WIP-2006.04.09-1) unstable; urgency=low

  * Update config.guess and config.sub to latest version (2006-02-23) from FSF
  * Update French, Dutch, Polish, Swedish, and Turkish translations
  * Fix asm/types.h type conflicts on AMD64 to fix FTBFS problems.
      (Closes: #360661, #360317)
  * Fix bug which caused mke2fs -j to fail with an EBUSY error.  (Closes
      #360652)

 -- Theodore Y. Ts'o <tytso@mit.edu>  Sun,  9 Apr 2006 23:04:15 -0400

e2fsprogs (1.38+1.39-WIP-2006.03.29-2) unstable; urgency=low

  * Added missing build dependency on libdevmapper-dev.  (Closes: #360046)

 -- Theodore Y. Ts'o <tytso@mit.edu>  Thu, 30 Mar 2006 12:33:30 -0500

e2fsprogs (1.38+1.39-WIP-2006.03.29-1) unstable; urgency=low

  * Add udeb: lines to the Debian's shlibs files (Closes: #356293)
  * Enhance dumpe2fs to print the size of the journal
  * Fix e2sprogs so that it is 32-bit clean on x86 platorms.
  * Fix mklost+ound so that it creates a full-sized directory on 4k and
    larger block sizes.
  * Add mke2fs.conf coniguration file to conigure mke2fs's defaults
  * Add devmapper support to the blkid library.
  * E2fsck, resize2fs and mke2fs will now open the filesystem device in
    exclusive mode
  * Fix documentation and man pages.  (Closes: #351268, #357951, #347295,
    #316040)
  * Cix "mke2fs -O resize_inode" for very large filesystems (Closes: #346580)
  * Add on-line resizing support into resize2fs
  * Fix blkid's handling of verification timeouts when the system clock is
    insane
  * Fix library Makefiles so they work with GNU make 3.81 as well as GNU
    make 3.80.
  * Enhance the blkid library to display the uuid of external journals for
    ext3 filesystems
  * Enhance e2fsck so it will fix the external journal hint in the
    superblock if it is out of date.
  * Fix debugfs's icheck to correctly report the owner of an EA block
  * Update Sweedish translation
  * Add a configuration parameter to e2fsck.conf to control whether or not
    filesystem checks are done when the system is running on battery power.
  * Print an explanation when skipping a check due being on battery
    (Closes: #350306)
  * Update French translation (Closes: #341911, #300871, #316604, #316782,
     #330789)

 -- Theodore Y. Ts'o <tytso@mit.edu>  Wed, 29 Mar 2006 20:37:27 -0500

e2fsprogs (1.38+1.39-WIP-2005.12.31-1) unstable; urgency=medium

  * New upstream version
  * Update profile library code base
    - Allow tag and section names to have quoted strings
    - Make the profile library support reading files in a conf.d directory
    - Slightly change the parser to support comments at the end of all lines
    - Add syntax error reporting
    - Simplify profile code
    - Add E2FSCK_CONFIG environment variable which overrides where to
      find /etc/e2fsck.conf
    - Make e2fsck's filesystem problem handing configurable
    - Fix FTBFS bug if comerr-dev is not installed.  (Closes: #345519)
  * Update Dutch, Polish, and Swedish translations.  (Closes: #343149)
  * Fix a fd leak across an exec in libuuid.  (Closes: #345832)
  * Address override file disparities
  * Make urgency be medium to accelerate a workaround to Debian's buggy
    initscripts (See Debian bugs: #343662, #343645)

 -- Theodore Y. Ts'o <tytso@mit.edu>  Fri,  6 Jan 2006 21:41:06 -0500

e2fsprogs (1.38+1.39-WIP-2005.12.10-2) unstable; urgency=low

  * Make resize2fs expand or truncate a file containing a filesystem.
    (Closes: #271607)
  * Add support for lib64ext2fs-nopic.a for the mips architecture
    (Closes: #329074)
  * Deal with the fact that Debian's boot sequence bogusly doesn't set the
    time correctly until very late in the boot process; so if the
    superblock's last mount or write time is in the future, don't treat
    this as a fatal error.  (Closes: #343662, #343645)
  * Move the blkid and uuidgen binaries out of libblkid1 and libuuid1 and
    into the e2fsprogs package to support soname transitions and
    simulaneous installs of multiarch flavors to coexist.  (It's not worth
    creating two whole new packages for two separate binaries, so we just
    fold them into e2fsprogs.)  (Closes: #330737, #330736)
  * Optionally allow the user to interrupt e2fsck "safely" during a boot
    sequence without causing the boot scripts to abort.  (Closes: #150295)
  * Update and clarify man pages (Closes: #312515)

 -- Theodore Y. Ts'o <tytso@mit.edu>  Sat, 31 Dec 2005 01:05:35 -0500

e2fsprogs (1.38+1.39-WIP-2005.12.10-1) unstable; urgency=low

  * Update and clarify man pages (Closes: #329859, #322188, #316811)
  * Fix bug creating external journals on big-endian machines.
  * Detect if the superblock's last mount time or last write time is in
    the future, and offer to fix it if this is the case (Closes: #327580)
  * Add new debugfs command, set_current_time which sets the time used to
    update the filesystems's time fields.
  * Fix display bug in badblocks -sw when printing the "done" message.
    (Closes: #322231)
  * Improve blkid's FAT/VFAT filesystem detection code so that it can find
    labels stored the root directory and to be more correct/paranoid.
  * Add support to extract iso9660 label information to the blkid library.
  * Add support to detect the reiser4 filesystem to the blkid library.
  * Add support for detecting software suspend partitions to the blkid library.
  * Fix the blkid library to notice when an ext2 filesystem is upgraded to
    ext3.
  * Fix debugfs's set_inode_field so that successfully sets the i_size field
  * Updated Dutch translation
  * E2fsck will stop and print a warning if the user tries running a
    read/write badblocks test on a read-only mounted root filesystem.
  * Add resize2fs and badblocks to the e2fsprogs udeb
    (Closes: #290429, #310950)
  * Avoid trying to mount the root device if it is an NFS device.
    (Closes: #310428)

 -- Theodore Y. Ts'o <tytso@mit.edu>  Sat, 10 Dec 2005 22:49:47 -0500

e2fsprogs (1.38-2) unstable; urgency=low

  * Previous NMU acknowledged (Closes: #317862, #320389)
  * Fix debugfs's set_inode_fields command so it doesn't silently fail
    when setting certain inode fields.
  * Fix e2fsck from segfaulting on disconnected inodes that contain one or
    more extended attributes.  (Closes: #316736, #318463)
  * Allow mke2fs and tune2fs to take fractional percentages to the -m
    option in mke2fs and tune2fs.  (Closes: #80205)
  * Fix a compile_et bug which miscount the number of error messages if
    continuations are used in the .et file, and fix compatibility problems
    with MIT Kerberos 1.4
  * Add extra sanity checks to protect users from unusual cirucmstances
    where /etc/mtab may not be sane, by checking to see if the device is
    reported busy (works on Linux 2.6) kernels.  (Closes: #319002)
  * Fix use-after-free bug in e2fsck when finishing up the use of the
    e2fsck context structure.

 -- Theodore Y. Ts'o <tytso@mit.edu>  Sun, 21 Aug 2005 23:35:29 -0400

e2fsprogs (1.38-1.1) unstable; urgency=low

  * NMU for RC bug durring bug squishing party
  * Fix for changes to texi2html, patch by Matt Kraai
    (Closes: #317862, #320389)
  * version build-depend on texi2html, won't work with older one anymore

 -- Blars Blarson <blarson@blars.org>  Fri,  5 Aug 2005 04:46:54 +0000

e2fsprogs (1.38-1) unstable; urgency=low

  * New upstream version
  * Fix ia64 core dump bug caused by e2fsprogs running afoul of C99 strict
    type aliasing rules on newer gcc compilers.  (Addresses Red Hat
    Bugzilla ##161183.)
  * Fix minor typo's in tune2fs man page.
  * Mke2fs will refuse to create filesystems greater than 2**31-1 blocks,
    unless forced, to avoid kernel bugs that still need to be fixed as
    of this release.
  * Update French, Dutch, Polish, Swedish, and Turkish translations.

 -- Theodore Y. Ts'o <tytso@mit.edu>  Wed, 30 Jun 2005 20:02:42 -0400

e2fsprogs (1.37+1.38-WIP-0620-1) unstable; urgency=low

  * Update and clarify man pages.
  * Clarify and clean up e2fsck's problem descriptions
  * Add Dutch translation, and update French, Polish, Swedish, and
    Turkish translation.
  * mke2fs and badblocks will check to see if the device appears to be
    busy and abort if so; this feature only works on Linux 2.6 systems.
    (Closes: #308594)
  * Fix filefrag so that it works on 64-bit platforms where the size of
    an integer != the size of a long.  (Closes: #309655)
  * Change the default journal size to be bigger for larger filesystems,
    given modern memory sizes.
  * Fix com_err library so it is compatible with MIT krb5 1.4.

 -- Theodore Y. Ts'o <tytso@mit.edu>  Mon, 20 Jun 2005 17:11:29 -0400

e2fsprogs (1.37+1.38-WIP-0509-1) unstable; urgency=low

  * Make the blkid library much more efficient when a new device is added
    on systems with a huge number of disks.
  * Fix handling of the PAGER and SS_READLINE_PATH environment variables
    in the ss library, and the TEST_IO_* environemnt vaiables for the
    test_io io_manager, which was accidentally broken in 1.37-1.
  * Fix libblkid's recognition of cramfs filesystems, and add support for
    cramfs labels.
  * Fix filefrag to give correct results when the first block found is an
    indirect block.  (Closes: #307607)
  * Fix debugfs seg fault when the stat command is given and a filesystem
    is not open.
  * Improve environment variable paranoia checks.
  * Fix e2fsck's handling of multiply claimed blocks involving the resize
    inode.
  * When determining the libraries needed for the initrd, unset LD_PRELOAD
    and LD_LIBRARY_PATH and filter out libraries found in
    /etc/ld.so.preload.  (Closes: #304003)
  * Update Swedish translation, and added translation for Rwanda.
  * Minor man page spelling/typo fixes.  (Closes: #304591, #304592,
    #304594, #304597, #304593)

 -- Theodore Y. Ts'o <tytso@mit.edu>  Mon,  9 May 2005 09:10:20 -0400

e2fsprogs (1.37-2) unstable; urgency=low

  * Fix filefrag so that it works non ext2/3 filesystems again.
    (Closes: #303509)
  * Make sure we include stdlib.h to fix a core dump bug in mke2fs on the
    IA64 architecture (or other platforms where sizeof(ptr) > sizeof(int))
    (Closes: #302200)
  * Add missing return values so that we don't return garbage in certain
    error cases in ext2fs_write_new_inode() and ext2fs_read_int_block().
  * Fix minor spelling typo in the mke2fs man page
  * Avoid doing the LOW_DTIME checks if the superblock last mount time
    indicates that the system clock may not be set correctly.
  * Add further paranoia checks to the blkid, ext2fs, and ss libraries to
    make them safe to call from setuid or setgid applications.

 -- Theodore Y. Ts'o <tytso@mit.edu>  Sat,  9 Apr 2005 11:08:04 -0400

e2fsprogs (1.37-1) unstable; urgency=low

  * New upstream release.
  * Fixed a bug in e2fsck so it would notice if a file with an extended
    attribute block was exactly 2**32 blocks, such that i_blocks wrapped
    to zero.
  * Fixed a bug in filefrag which caused it to falsely report a
    discontinuity when there are one or more unallocated blocks at the
    beginning of a file.
  * Fix the missing translations (caused by a bug in the gen-tarball
    script).  (Closes: #296769)
  * Add support in e2fsck and debugfs for extended attributes in inodes.
  * Fix the missing translations (caused by a bug in the gen-tarball script).
    (Closes: #296769)
  * Force compile_et and mk_cmds to use /usr/bin/awk so that we will work
    on any Debian system regardless of which version of awk is installed.
    (Closes: #299341)

 -- Theodore Y. Ts'o <tytso@mit.edu>  Thu, 21 Mar 2005 22:31:08 -0500

e2fsprogs (1.36release-1) unstable; urgency=low

  * New upstream release.
  * Make filefrag print the first and last blocks when in verbose mode.
  * Drop sparc assembly bitops; it's less efficient than gcc 3.4's
    generated code, and it triggers compiler warnings on sparc 64.
    (Closes: #232326)

 -- Theodore Y. Ts'o <tytso@mit.edu>  Fri,  4 Feb 2005 20:58:35 -0500

e2fsprogs (1.36rc5-1) unstable; urgency=low

  * Make blkid -t work more consistently even when the cache file is not
    available or set to /dev/null.  (Closes: #292425)
  * Don't ever use a blocksize greater than 4k, since not all 2.6 kernels
    will support this.
  * Fix bug where mke2fs would not correctly create filesystems greater
    than 4TB.
  * Fix e2fsck so it won't delete symlinks that contain an extended
    attribute after the ext_attr feature flag has been cleared.
  * Fix e2fsck's resize inode handling in some additional corner cases.

 -- Theodore Y. Ts'o <tytso@mit.edu>  Thu, 27 Jan 2005 22:44:31 -0500

e2fsprogs (1.36rc4-1) unstable; urgency=low

  * Fix a bug in resize2fs where we don't release the blocks belonging to
    the old inode table blocks when we move the inode table.
    (Closes: #290894)
  * Make sure that we don't write garbage when writing a large inode.
  * Check NTFS ahead of other filesystems since Windows doesn't always
    clearing enough of the partition to avoid false positives with older
    filesystems.  (Closes: #291990)
  * E2fsck now checks the summary filesystem accounting information, and
    if any of the information is obviously wrong, it will force a full
    filesystem check.  (Closes: #291571)
  * Clarified and updated tune2fs and blkid man pages
  * Fix e2fsck to not complain when the resize_inode feature is enabled,
    s_reserved_gdt_blocks is zero, and there is no DIND block allocated in
    the resize inode.
  * Fix blkid -t to display all devices that match the specified criteria,
    not just the first one.  (Closes: #290530)
  * Add support for the blkid library to recognize Oracle ASM volumes.
  * Add set_super_value jnl_blocks[] in debugfs.
  * Fix the filefrag program so that it works correctly with sparse files.
  * Fix portability problems with FreeBSD, Solaris, and Intel C++ 8.1.
  * Add support for FreeBSD and Lites as OS Creator values.

 -- Theodore Y. Ts'o <tytso@mit.edu>  Wed, 26 Jan 2005 10:22:02 -0500

e2fsprogs (1.36rc3-2) unstable; urgency=low

  * Remove debugging printf's from e2image's -s code.

 -- Theodore Y. Ts'o <tytso@mit.edu>  Wed, 19 Jan 2005 02:25:53 -0500

e2fsprogs (1.36rc3-1) unstable; urgency=low

  * New upstream release
  * Update Italian, French, and Turkish translations
  * Fixed file descriptor leak in the filefrag program
  * Add -s option to e2image which scrambles directory entries when making
        raw image files
  * Make sure e2fsck doesn't crash if /proc/acpi/ac_adapter does not
        exist
  * Added Solaris, FreeBSD portability fixes

 -- Theodore Y. Ts'o <tytso@mit.edu>  Wed, 19 Jan 2005 00:33:31 -0500

e2fsprogs (1.36rc2-1) unstable; urgency=low

  * New upstream release
  * Update Italian translation
  * Add support for swap partition labels and uuid's

 -- Theodore Y. Ts'o <tytso@mit.edu>  Tue, 11 Jan 2005 14:12:17 -0500

e2fsprogs (1.36rc1-1) unstable; urgency=low

  * Fix a FTBFS bug for amd64/gcc-3.0 (Closes: #289133)
  * Minor man page clarifications.  (Closes: #273679)
  * Add support for online resizing via the resize inode.
  * Badblocks will now correctly display block numbers greater than
        999,999,999 in its progress display.
  * tune2fs will not allow the user from setting a ridiculous number of
        reserved blocks which would cause e2fsck to assume the superblock
        was corrupt.  E2fsck's standards for what is a ridiculous number
        of reserved blocks has also been relaxed to 50% of the blocks in
        the filesystem.
  * The blkid library will return vfat in preference to msdos, and ext3 in
        preference to ext2 (if the journalling flag is set) so that mount
        will do the right thing.  (Closes: #287455)
  * The fsck program will now accept an optional filedescriptor argument
        to the -C option.
  * Mke2fs will now use the -E option for extended options; the old -R
        (raid options) option is still accepted for backwards compatibility.
  * Fix a double-free problem in resize2fs.  (Red Hat Bugzilla #132707)
  * Mke2fs will now accept a size in megabytes or gigabytes (via "32m" or
        "4g" on the command line) if the user finds this more convenient
        than specifying a block count.
  * Fix an obscure, hard-to find bug in "e2fsck -S" caused by an inode
        cache conherency problem.
  * Debugfs now supports a new command, set_inode_field, which allows a
        user to manually set a specific inode field more conveniently, as
        well as set entries in the indirect block map.
  * Debugfs's set_super_value command has been enhanced so that the user
        can set most superblock fields, including the date/time fields and
        some of the more newsly added superblock fields.
  * E2fsprogs programs now accept an offset to be passed to the file
        specifiers, via the syntax: "/tmp/test.img?offset=1024"
  * E2fsprogs will now accept blocksizes up to 65536; kernel support on
        the x86 doesn't exist, but it is useful on other architectures.
  * Fix bug in debugfs where kill_file would lead to errors when deleting
        devices and symlinks.  (Sourceforge Bugs #954741 and #957244)
  * Fix bug in the blkid library when detecting the ocfs1 filesystem
  * Updated Italian translation file
  * E2fsck will now recover from a journal containing illegal blocks.

 -- Theodore Y. Ts'o <tytso@mit.edu>  Fri,  7 Jan 2005 20:22:36 -0500

e2fsprogs (1.35-9) unstable; urgency=low

  * Minor man page clarifications.  (Closes: #273679)

 -- Theodore Y. Ts'o <tytso@mit.edu>  Tue, 28 Sep 2004 10:29:29 -0400

e2fsprogs (1.35-8) unstable; urgency=low

  * Remove double "//" when listing attributes in the root directory or
       when there is a trailing '/' in the directory name.  (Closes: #272943)
  * Make sure the configure files are newer than configure.in the
       debian/rules file so that a dpkg-source created patch won't
       trigger an attempt rebuild of the configure script.
       (Closes: #272558, #273242)
  * Make sure /usr/lib/e2initrd_helper is in the e2fsprogs package.
       (Closes: #272698, #272728, #273161, #273163)
  * Only use blocksizes > 4k on Linux 2.6 and newer systems.  (Closes: #271064)

 -- Theodore Y. Ts'o <tytso@mit.edu>  Sat, 25 Sep 2004 07:37:52 -0400

e2fsprogs (1.35-7) unstable; urgency=low

  * Make sure "done" gets correctly translated in badblocks(8), and update
      French translation (Closes: #252836)
  * Always build the fsck wrapper on Debian systems (Closes: #248050)
  * Filter out linux-gate.so, which is a pseudo entry for the 32->64bit
      translation for amd64 systems, in the initrd creation script.
      (Closes: #253595)
  * Change the initrd scripts to be use a helper program which avoids
       needing to mount the root filesystem and use awk to query the
       /etc/fstab file.  (Closes: #247775)
  * Add support for the ocfs2 filesystem to the blkid library.
  * Various portability fixes for Hurd and FreeBsd, as well as
        removing XSI:isms.  (Closes: #256669, #264630, #269044, #255589)
  * Update config.guess and config.sub from the FSF.
  * Minor manual page clarifications (Closes: #268148)
  * Fix write ordering problems to make e2fsck more robust in the face
       of system crashes while replaying the journal, etc.
  * Fix debugging printf in resize2fs.  (Closes: #271605)
  * Add debugfs -d option to use a separate source of data blocks when
       reading from an e2image file.
  * Add e2image -I option which allows the e2image metadata to be
       installed into a filesystem.
  * Change e2fsck to accept directories greater than 32MB.
  * Add test_io mechanisms to abort after reading or writing to a
       particular block.
  * Fix blkid file descriptor and memory leak.

 -- Theodore Y. Ts'o <tytso@mit.edu>  Sat, 18 Sep 2004 09:58:46 -0400

e2fsprogs (1.35-6) unstable; urgency=low

  * In the mkinitrd script, make sure the directories exist before
    trying to copy in the needed shared libraries.  (Closes: #244058, #246480)
  * In the mkinitrd script, use LD_ASSUME_KERNEL=2.4 if necessary.
    (Closes: #245931)
  * In the mkinitrd script copy in /usr/bin/awk instead of /usr/bin/mawk.
    (Closes: #245670)
  * In the initrd script, fail quietly if /mnt/etc/fstab does not exist.
    (Closes: #246917)
  * Minor updates to German translation (Closes: #244105)
  * Since woody's sysvinit package is before the initscripts were broken out
    we need an explict Conflict: sysvinit (<< 2.85-4) header. (Closes: #243829)
  * Update the UUID library man pages
  * Fix a Y8.8888K potential problem with the uuid library
  * Minor updates to the german translation
  * Clarified/corrected the copyright statements of the UUID and blkid
    libraries in the Debian copyright files.
  * Added sanity check to the blkid library so that if current time is
    less than last time a device is verified, force a reverification since
    it means the system time is not trustworthy.

 -- Theodore Y. Ts'o <tytso@mit.edu>  Tue,  4 May 2004 16:23:06 -0400

e2fsprogs (1.35-5) unstable; urgency=low

  * Add uuid_unparse_upper() and uuid_unparse_lower() functions to the
    uuid library.
  * Address GNU/KFreeBSD portability issues (Closes: #239934)
  * Use unsigned for 1 bit wide bitfields in header files to avoid
    Intel C++ compiler warnings.
  * Use C99 stdint.h types in the uuid library
  * Fix up and cleanup uuid man pages
  * Change the licensing of the uuid man pages to be 3-clause BSD.
  * Fix the initrd scripts so that the automatic ext3 journal
    conversion actually works correctly; also allow conversion of the root
    filesystem from ext3 back to ext2  (Closes: #241183)
  * Minor man page fixes (Closes: #241940, 242995)
  * Use the DEBUGFS_PAGER environment variable in preference to PAGER
    (Closes: #239547)
  * Added French translation
  * Be flexible about the name of the ACPI device that cooresponds to
    the AC adapter (Closes: #242136)

 -- Theodore Y. Ts'o <tytso@mit.edu>  Mon, 12 Apr 2004 12:38:34 -0400

e2fsprogs (1.35-4) unstable; urgency=low

  * Fix bug in the blkid library (introduced in 1.35-3) which caused
    the probe function to completely malfunction.  (Closes: #239191)
  * Make the debugfs command's link command set the filetype information
    correctly.
  * Update the Polish, Swedish, and Turkish translations
  * Add an -o option to the blkid program which allows the user to
    control the output format of blkid.
  * Fixed and cleaned up the tune2fs and blkid man pages (Closes: #238741)
  * Improve UUID generation algorithm (use all 14 bits in the clock sequence)
  * Change the license on the UUID library to be 3-clause BSD.
  * Remove the only-partially-implemented -p option to blkid.

 -- Theodore Y. Ts'o <tytso@mit.edu>  Sun, 21 Mar 2004 20:17:03 -0500

e2fsprogs (1.35-3) unstable; urgency=low

  * Mention e2image's limitation in writing a normal image file to
    stdout (Closes: #236383)
  * Only use BLKGETSIZE64 on Linux 2.6 since it is unreliable on Linux 2.4.
    (Closes: #236528)

 -- Theodore Y. Ts'o <tytso@mit.edu>  Mon,  8 Mar 2004 14:19:15 -0500

e2fsprogs (1.35-2) unstable; urgency=low

  * Use 64-bit ioctl's if present to determine the 64-bit size of a device
  * Add tune2fs to the e2fsprogs udeb package (Closes: #235639)

 -- Theodore Y. Ts'o <tytso@mit.edu>  Tue,  2 Mar 2004 10:13:39 -0500

e2fsprogs (1.35-1) unstable; urgency=low

  * New upstream version.
  * Fix "badblocks -t random". (Closes: #234828)
  * Fix "e2fsck -k".  (Closes: #234993)
  * Change badblock's default number of blocks tested at once from
    16 to 64.  (Closes: #232240)
  * ss-dev and comerr-dev now use a versioned dependency for libss2 and
    libcomerr2, respectively.  (Closes: #235280)

 -- Theodore Y. Ts'o <tytso@mit.edu>  Sat, 28 Feb 2004 10:14:19 -0500

e2fsprogs (1.34+1.35-WIP-2004.01.31-2) unstable; urgency=low

  * Add a new -k option to e2fsck which keeps the existing badblocks
    list when using the -c option.  (Closes: #229103)
  * Update debugfs to support new large major/minor device numbers
    supported by Linux 2.6.  (Closes: #865289)
  * Fix makefiles so that it will build correctly with --enable-profile.
  * Add -mieee when compiling with GCC on an Alpha.
  * Fix e2fsck preen mode messages using pass 1B/C/D.
  * Fix the debugfs man page.  (Closes: #232406)
  * Fix the ext2fs.h header file to work correctly with C++.
  * e2fsck and debugfs now correctly deals with symlinks that have
    extended attribute information, such as those created by SE Linux.
    (Closes: #232328)
  * Make sure filefrag actually gets compiled under Linux (Closes: #230992)

 -- Theodore Y. Ts'o <tytso@mit.edu>  Tue, 24 Feb 2004 00:16:43 -0500

e2fsprogs (1.34+1.35-WIP-2004.01.31-1) unstable; urgency=medium

  * Fix byte swap bugs in e2fsck that caused the journal backup location
    in the superblock and symlinks created by SE Linux to be cleared
    by e2fsck on big-endian machines.  (Closes: #228723)
  * Chattr now stops processing options when it sees '--'.  (Closes: #225188)
  * Add FreeBSD port fixups
  * Use the DEBUGFS_PAGER environment variable in preference to PAGER.
    Document that less is a really, really, really bad pager to use
    for debugfs (unfortunately, Debian policy says we must use
    /usr/bin/pager even if it results in very annoying behaviour for
    the user since 'less' is used in preference to 'more' unless it is
    globally overriden via update-alternatives(8).  Oh, well.  Debian
    users are encouraged to set DEBUGFS_PAGER to be "more" in their
    dot files to avoid this brain damage).
  * Fix libuuid1-udeb so that it provides libuuid1.  (Closes: #229633)
  * Fix bug in uuid library when there is no network card and the
    library is generating a time-based uuid.  The random MAC address
    was not correctly generated to be a multicast address.
  * Install the filefrag program.
  * Don't try to compile filefrag on non-Linux platforms. (Closes: #226456)
  * Minor manual page clarifications (Closes: #222606, #214920)

 -- Theodore Y. Ts'o <tytso@mit.edu>  Sat, 31 Jan 2004 20:57:35 -0500

e2fsprogs (1.34+1.35-WIP-2003.12.07-2) unstable; urgency=low

  * Fix test for /etc/mkinitrd/scripts/e2fsprogs to make sure it gets
    removed.  (Closes: #213275)
  * Debugfs now searches for the appropriate pager to use, beginning
    with /usr/bin/pager, and then falling back to 'less' and 'more'.
    (Closes: #221977)
  * Fixed mangled encoding in Czech locale file.  (Closes: #214633)
  * Fix bug where using debugfs to copy a file from /dev/null caused
    in correct mode bits.  (Closes: #217456)
  * Fixed a bug where e2fsck would bomb out if a journal needed to be
    replayed when using an alternate superblock.
  * Minor manual page fixups/cleanups.
  * Debugfs's mkdir command will automatically expand the directory if
    necessary.  (Closes: #217892)
  * Fix a bug in e2fsck which caused it to incorrectly fix a filesystem
    when reconnecting a directory requires creating a lost+found
    directory.  (Closes: #219640)
  * Add Spanish translation.

 -- Theodore Y. Ts'o <tytso@mit.edu>  Wed, 24 Dec 2003 14:24:14 -0500

e2fsprogs (1.34+1.35-WIP-2003.12.07-1) unstable; urgency=medium

  * Added regression tests for mke2fs and dumpe2fs.
  * Support 2.6 kernel header files.  (Closes: #221778)
  * Fix bug which could a core dump if a non-existent LABEL or UUID
    specifier is passed to e2fsck or tune2fs.
  * Fix handling of corrupted indirect blocks in the bad block inode.
  * If the number of mounts until the next forced filesystem check is less
    than 6, mention this to the user.  (Closes: #157194)
  * E2fsck will try to avoid doing a forced filesystem chcek if a system
    is running on batteries according to APM or ACPI.  (Closes: #205177)
  * Fix problems in the German translation.  (Closes: #2000086)
  * Updated Swedish translation and added Polish translation.
  * Fix signed vs unsigned bug which could cause the com_right function to
    seg fault.  (Closes: #213450)
  * Add libuuid1-udeb (Closes: #221777)

 -- Theodore Y. Ts'o <tytso@mit.edu>  Sat, 22 Nov 2003 11:51:13 -0500

e2fsprogs (1.34+1.35-WIP-2003.08.21-3) unstable; urgency=low

  * Adjust the man page descriptions so that "apropos ext2" or
    "apropos ext3" will find all of the e2fsprogs man pages.
    (Closes: #206845)
  * Protect against a potential core dump in e2fsck when printing a
    message about a backup superblock.
  * Fix a bug in mke2fs which caused -T largefile or -T largefile4 to
    core dump due to a division by zero error.  (Closes: #207082)
  * Force e2fsprogs to use the matched version of e2fslibs.  (Closes: #208103)

 -- Theodore Y. Ts'o <tytso@mit.edu>  Sun, 31 Aug 2003 21:49:52 -0400

e2fsprogs (1.34+1.35-WIP-2003.08.21-2) unstable; urgency=low

  * When moving the journal or backing up the journal inode
    information, make sure e2fsck updates all the superblocks, and not
    just the master superblock.
  * Change the priority of libblkid1-udeb to be required instead of
    standard, to match the override file.

 -- Theodore Y. Ts'o <tytso@mit.edu>  Thu, 21 Aug 2003 08:50:34 -0400

e2fsprogs (1.34+1.35-WIP-2003.08.21-1) unstable; urgency=low

  * Fix compile_et to output the correct prototype for
    initialize_xxx_err_table_r() in the header file.  (Closes: #204332)
  * E2fsck will avoid printing ^A and ^B characters bracketing the
    progress bar when stdout is a tty device.  (Closes: #204137)
  * Add support for storing the journal inode location in the superblock
    so that e2fsck can recover from a corrupted inode table after a power
    failure.
  * Move the initrd script from /etc/mkinitrd/scripts to
    /usr/share/initrd-tools/scripts so that mkinitrd will not remove
    the file when it is uninstalled.  (Closes: #204019)
  * Remove unneeded files in debian directory: blkid-dev.substvars and
    e2fsprogs-bf.lintian-overrides.  (Closes: #203914)
  * Support "noopt" in DEB_BUILD_OPTIONS instead of "debug".
    (Closes: #203914)

 -- Theodore Y. Ts'o <tytso@mit.edu>  Thu, 21 Aug 2003 01:47:58 -0400

e2fsprogs (1.34+1.35-WIP-2003.08.01-1) unstable; urgency=low

  * Fix O_DIRECT test to prevent badblocks from screwing up after
    finding a bad block.  (Closes: #203713)
  * Add Heimdal compile_et extensions from Philipp Thomas (pthomas@suse.de)
  * Fix potential pointer aliasing bugs caused by type-punning and gcc 3.x

 -- Theodore Y. Ts'o <tytso@mit.edu>  Fri,  1 Aug 2003 13:44:58 -0400

e2fsprogs (1.34-2) unstable; urgency=low

  * Fix erroneous reference to /usr/share/doc/e2fsprogs/html-info in
    /usr/share/doc-base/libext2fs (Closes: #203157)
  * Explicitly specify the version of libblkid1 needed in
    e2fsprogs.shlibs.local in order to avoid picking up the wrong depedency.
    (Closes: #203157)
  * Changed priority of libblkid1-udeb to be standard, not required.

 -- Theodore Y. Ts'o <tytso@mit.edu>  Wed, 30 Jul 2003 19:47:32 -0400

e2fsprogs (1.34-1.1) unstable; urgency=low

  * Non-maintainer upload.
  * don't call ldconfig in udebs.
  * fix dependencies of e2fsprogs-udeb.

 -- Bastian Blank <waldi@debian.org>  Tue, 29 Jul 2003 12:11:54 +0200

e2fsprogs (1.34-1) unstable; urgency=low

  * New upstream version.
  * Fixed bug in fsck which caused it to waste CPU by spinning while
    waiting for a child fsck process under some circumstances.
  * Fixed bug in blkid library which would cause it to spin forever if
    /proc is not mounted and /etc/blkid.tab is not present.
  * Improved the blkid library's UDF's probing functions.
  * Fixed the blkid library so it will remove delete the LABEL
    attribute from its cache when a filesystem that previously had a
    label no longer has one.
  * Added Swedish translation.
  * Remove debugging printf in badblocks program (Closes: #201499)
  * Split shared libraries out of the e2fsprogs package into separate
    packages: libss2, libcomerr2, libuuid1, and e2fslibs.  (Closes: #201155,
    #201164)
  * Warn the user when creating a filesystem with a journal and a blocksize
    greater than 4096, since some kernels don't support ext3 with large
    block sizes.  (Closes:  #193773)

 -- Theodore Y. Ts'o <tytso@mit.edu>  Sat, 26 Jul 2003 01:01:55 -0400

e2fsprogs (1.33+1.34-WIP-2003.05.21-2) unstable; urgency=low

  * Set up FreeBSD configuration defaults (Closes: #195274)
  * Clarify resize2fs man page (Closes: #195616)
  * Fix resize2fs to deal with filesystem with bad blocks
  * Fix spelling error in e2fsck
  * Add workaround for intl library on Darwin
  * Fix gcc -Wall nitpicks
  * Round down the default size of the filesystem for mke2fs and
    resize2fs to be a multiple of the pagesize to work around a potential
    Linux kernel bug
  * Fix bug in mke2fs where it could die with a floating exception if
    the device does not support the BLKSSZGET ioctl (Closes: #196734)
  * Add conflicts against older versions of sysvinit that don't correctly
    handle an exit code that has the bit #2 set.  (Closes: #183675)
  * Badblocks will attempt to use O_DIRECT if it is safe to do so.
    (Closes: #198006)
  * Use symbolic links for fsck.ext{2,3} and mkfs.ext{2,3} in the udeb
    package since busybox tar can't deal with hard links.  (Closes: #196508)

 -- Theodore Y. Ts'o <tytso@mit.edu>  Sat, 12 Jul 2003 03:16:08 -0400

e2fsprogs (1.33+1.34-WIP-2003.05.21-1) unstable; urgency=low

  * Fix problems with compiling e2fsprogs with NLS support on woody
    (Closes: #193372)
  * Remove the extraneous de-utf.po file.
  * Add get-text to build-depends.
  * Use ngettext (abbreviated with P_()) to simplify the statistics reporting.
  * Fix badblocks to be able to support arbitrary 4 byte test patterns.
  * Fix bug which caused us to accidentally include the EVMS plugin in
    the e2fsprogs package (which doesn't work, but causes confusing messages
    to show up when the evms client is started).
  * If the hardware sector size of a device is larger than the default
    blocksize, use the hardware sector size as the blocksize when creating
    a filesystem, to solve problems with s/390 DASD's.
  * Add a shared library dependency to libuuid to libblkid (Closes: #194094)
  * Add initial implementation of a dump_unused command (Closes: #79164)

 -- Theodore Y. Ts'o <tytso@mit.edu>  Sun, 18 May 2003 01:24:16 -0400

e2fsprogs (1.33-5) unstable; urgency=low

  * Clarify blocksize units when displaying messages in resize2fs, and
    support using suffixes (sectors, kilobytes, megabites, gigabytes)
    to the size parameter to indicate units.  (Closes: #189814)
  * Fix debugfs core-dumping problem caused by getopt.  (Works around: #192834)
  * Add package dependency to shlibs for comerr to indicate support
    for kth compatibility.  (Closes: #193096)

 -- Theodore Y. Ts'o <tytso@mit.edu>  Tue, 13 May 2003 23:45:08 -0400

e2fsprogs (1.33-4) unstable; urgency=low

  * Add replaces field to comerr-dev to resolve a file conflict with
    /usr/include/com_err.h and the libkrb5-dev package.  (Closes: #192277)
  * Add -t option to badblocks to control the test pattern used.
  * Remove e2fsprogs-bf package, as it is obsolete. (Closes: #183453)
  * Remove NLS support from e2fsprogs-udeb.  Save 5.5k on the boot
    floppies / install media.

 -- Theodore Y. Ts'o <tytso@mit.edu>  Thu,  8 May 2003 10:25:05 -0400

e2fsprogs (1.33-3) unstable; urgency=low

  * Add full Heimdall/Kerberos4-kth compatibility to com_err routines.
  * Declare comerr-dev as replacing << e2fslibs-dev 1.33-2, to avoid
    errors when upgrading to the new versions of comerr-dev and
    e2fslibs-dev

 -- Theodore Y. Ts'o <tytso@mit.edu>  Tue,  6 May 2003 00:29:47 -0400

e2fsprogs (1.33-2) unstable; urgency=low

  * Fix up NLS support
     - Fix message abbreviations support (i.e., @g --> group)
     - Update to gettext 0.11.5
     - Add Czech translation
     - Install message catalogs
     - Other miscellaneous NLS bug fixes
  * Add new debugfs command, imap, which prints the location of a
    specified inode in the inode table.
  * Put /usr/include/com_err.h in comerr-dev instead of e2fslibs-dev.
    (Closes: #191899)
  * Add support for OV-style continuations in compile_et.  (Closes: #191900)

 -- Theodore Y. Ts'o <tytso@mit.edu>  Mon,  5 May 2003 18:13:12 -0400

e2fsprogs (1.33-1) unstable; urgency=low

  * New upstream version (Closes: #189687)

 -- Theodore Y. Ts'o <tytso@mit.edu>  Mon, 21 Apr 2003 13:49:52 -0400

e2fsprogs (1.32+1.33-WIP-2003.04.14-1) unstable; urgency=low

  * New upstream version
     - Add new utility program, logsave, to capture the output of fsck
       during the boot sequence
  * Add support for the -a and -s options to logsave.
  * Change e2fsck to bracket its progress bar output with ctrl-A and ctrl-B
    characters, so that logsave -s can omit writing the progress bar output
    to the log file.
  * Avoid printing the version banner for mke2fs if the -q option is
    specified.  (Closes: #172716)

 -- Theodore Y. Ts'o <tytso@mit.edu>  Wed, 16 Apr 2003 15:27:20 -0400

e2fsprogs (1.32+1.33-WIP-2003.03.30-3) unstable; urgency=low

  * Provide /usr/include/com_err.h, which was previously provided by the
    libkrb5-dev package
  * Change the sectoin of com_err-dev, ss-dev, uuid-dev, libblkid-dev,
    e2fslibs-dev to libdevel
  * Add libblkid1-udeb package for the Debian Installer.
  * Use the SS_READLINE_PATH environment variable to control the search
    for a suitable readine library.
  * Fix bug in mke2fs, which was was incorrectly checking the argument
    to the -g option if the default block size is used.  (Closes: #188319)
  * Update man pages.  (Closes: #188318)
  * Mke2fs can be given a minimum block size by passing in a negative
    number to the -b option.
  * Update to standards 3.5.9

 -- Theodore Y. Ts'o <tytso@mit.edu>  Sat, 12 Apr 2003 02:52:17 -0400

e2fsprogs (1.32+1.33-WIP-2003.03.30-2) unstable; urgency=low

  * Fix XFS superblock definition.  Add support to extract UUID and
    labels for JFS and ROMFS.
  * Make the random number generator more paranoid about potentially buggy
    /dev/random devices.
  * The badblocks program now flushes its output as it discovers bad blocks.
  * Imported bug fixes to EVMS driver from the EVMS 2.0 tree.  Fixed a
    few potential hangs, and eliminated a file descriptor leak.
  * E2fsck now updates the global free block and inode counters from
    the block group specific counters quietly.  This is needed for an
    experimental kernel patch which improves SMP scalability by not
    locking the entire filesystem during block or inode allocation; if
    the filesystem is not unmoutned cleanly, the global counts may not
    be accurate.
  * Fix a bug in fsck which can cause it to hang trying to access the
    floppy disk if there the floppy drive has filesystem type of
    'auto'.  (Closes: #187812)

 -- Theodore Y. Ts'o <tytso@mit.edu>  Sun,  6 Apr 2003 23:13:50 -0400

e2fsprogs (1.32+1.33-WIP-2003.03.30-1) unstable; urgency=low

  * Change compile_et to generate header files that use <et/com_err.h>
    instead of <com_err.h>, so the current version of the header file
    is used.  Remove legacy K&R, varargs, and pre-POSIX signal support.
  * Fix (one more time!) Apple Darwin port in blkid/getsize.c

 -- Theodore Y. Ts'o <tytso@mit.edu>  Sun, 30 Mar 2003 23:34:55 -0500

e2fsprogs (1.32+1.33-WIP-2003.03.25-1) unstable; urgency=low

  * New maintainer
  * New upstream release (Closes: #176814, #174766, #166048, #179671,
    #173612, #175233, #175113, #170497, #185945)

 -- Theodore Y. Ts'o <tytso@mit.edu>  Sun, 16 Mar 2003 18:05:08 -0500

e2fsprogs (1.32-2) unstable; urgency=high

  * Applied upstream patch to fix htree problems, and to deactivate it by
    default in mke2fs (Closes: #181615, #179043)
  * Be sure removal of libe2fsim doesn't fail, as it's not built on hurd
    (Closes: #164117).

 -- Yann Dirson <dirson@debian.org>  Fri, 21 Feb 2003 00:21:44 +0100

e2fsprogs (1.32-1) unstable; urgency=low

  * New upstream release (Closes: #167108).

 -- Yann Dirson <dirson@debian.org>  Tue, 19 Nov 2002 00:18:09 +0100

e2fsprogs (1.29+1.30-WIP-0930-2) unstable; urgency=low

  * Made mkinitrd script to skip commented-out lines (Closes: #163251).

 -- Yann Dirson <dirson@debian.org>  Tue, 15 Oct 2002 00:16:08 +0200

e2fsprogs (1.29+1.30-WIP-0930-1) unstable; urgency=low

  * New upstream prerelease.
  * Replaced in mkinitrd script "tune2fs -j" with "tune2fs -O
    has_journal", as suggested by Theodore Ts'o (Closes: #162949).
  * Remove --disable-debugfs from mips-nopic flags (Closes: #162674).

 -- Yann Dirson <dirson@debian.org>  Thu,  3 Oct 2002 00:05:36 +0200

e2fsprogs (1.29-1) unstable; urgency=low

  * New upstream release (Closes: #159423).
  * Fixed typo in chattr manpage (Philipp Matthias Hahn, Closes:
    #162297).
  * Generate udeb package for debian-installer (Martin Sjoegren, Closes:
    #162212).
  * Fixed installation of mkinitrd script (don't use dh_install).  Remove
    it from the wrong location where it was, in preinst.  Hopefully noone
    noticed.
  * Also have old scripts/e2fsprogs.mkinitrd removed.
  * Bumped Standards-Version to 3.5.6, no change.  3.5.7 will need a bit
    of work but not tonight.

 -- Yann Dirson <dirson@debian.org>  Thu, 26 Sep 2002 01:46:25 +0200

e2fsprogs (1.28-5) unstable; urgency=low

  * The "this time it will work ! (famous last words)" release.
  * Now that it builds, ensure the dir in which we install this damn mips
    non-pic lib exists.

 -- Yann Dirson <dirson@debian.org>  Tue, 17 Sep 2002 00:04:49 +0200

e2fsprogs (1.28-4) unstable; urgency=low

  * Moved setting of CFLAGS to the correct place when building the special
    mips non-pic lib (Closes: #159757 again).

 -- Yann Dirson <dirson@debian.org>  Sun, 15 Sep 2002 21:19:19 +0200

e2fsprogs (1.28-3) unstable; urgency=low

  * Don't use special cflags at configure time when building the special
    mips non-pic lib, in yet another attempt to fix my adaptation of the
    patch from the mips team.  Also added --disable-nls which was present
    in the original patch.
  * Remove debian/BUILD-MIPS on clean.
  * Install mkinitrd script as scripts/e2fsprogs, not as
    scripts/e2fsprogs.mkinitrd.

 -- Yann Dirson <dirson@debian.org>  Mon,  9 Sep 2002 23:01:31 +0200

e2fsprogs (1.28-2) unstable; urgency=low

  * Fixed my adapation of the mips non-pic build (Closes: #159757).

 -- Yann Dirson <dirson@debian.org>  Fri,  6 Sep 2002 00:03:45 +0200

e2fsprogs (1.28-1) unstable; urgency=low

  * New upstream release.

 -- Yann Dirson <dirson@debian.org>  Mon,  2 Sep 2002 23:34:55 +0200

e2fsprogs (1.27+1.28-WIP-0817-1) unstable; urgency=low

  * New upstream pre-release.  Closes: #138003, #144621, #145044, #151990,
    #152029, #152891, #155007, #131350, #147256, #153102.
  * New binary: findfs.
  * Added execute permissions to the mkinitrd script (thanks lintian).
  * Don't ship FSIM for EVMS for now.

 -- Yann Dirson <dirson@debian.org>  Sun, 25 Aug 2002 19:32:12 +0200

e2fsprogs (1.27+1.28-WIP-0626-2) experimental; urgency=low

  * Remove bogus shlibs deps on "e2fsprogs (>= <current>)"

 -- Theodore Y. Ts'o <tytso@mit.edu>  Sat, 17 Aug 2002 17:59:17 -0400

e2fsprogs (1.27+1.28-WIP-0626-1) experimental; urgency=low

  * New upstream pre-release:
  ** Supports v2 ACL format (Closes: #138160).
  * Removed explicit --mandir flag, as it now uses FHS man location by
    default.
  * Added mkinitrd script, "upstream-contributed" ;) by Ted Ts'o (Closes:
    #148064).
  * Build a no-pic version of libext2fs.a on mips and mipsel, patch by
    Florian Lohoff, adapted for style consistency (Closes: #145432).
  * Removed presumably-useless and presumably-broken CFLAGS propagation.
    If someone misses that, I'll add ${CFLAGS} to --ccopts.

  * Switched to debhelper v4.
  * Added ${misc:Depends} to all packages' Depends field.

  * Fixed typos in fsck.8, added an example for clarity (Closes:
    #145044).
  * Fixed typo in chattr manpage (Closes: #141938).
  * Fixed typo in tune2fs manpage (Closes: #148514).

 -- Yann Dirson <dirson@debian.org>  Tue, 23 Jul 2002 00:12:33 +0200

e2fsprogs (1.27-2) unstable; urgency=medium

  * Urgency medium since this fixes a RC bug.
  * Generate the shlibs file instead of just copying it in place, and make
    it produce deps on "e2fsprogs (>= <current>)" as well, to cope with
    new functions introduced in the libs (Closes: #139274).
  * Added a note on this in README.Debian.

 -- Yann Dirson <dirson@debian.org>  Thu, 21 Mar 2002 23:58:48 +0100

e2fsprogs (1.27-1) unstable; urgency=low

  * New upstream release (Closes: #136737).
  * No more use for dh_link'ing *.ext[23], it's now done by upstream
    Makefiles.
  * Only include (new) inode_io.o from libext2fs when fileio.o is, or the
    BF build fails because of this additional (unused) member (upstream
    hint).

 -- Yann Dirson <dirson@debian.org>  Mon, 11 Mar 2002 00:17:32 +0100

e2fsprogs (1.26-3) unstable; urgency=low

  * Simple rebuild after fixing the settings of my computer's clock, so
    that katie accepts to install the package.

 -- Yann Dirson <dirson@debian.org>  Sat, 23 Feb 2002 14:53:15 +0100

e2fsprogs (1.26-2) unstable; urgency=low

  * Applied upstream patch dealing with the rlimit filesize variation
    among archs and kernel versions (Closes: #133909).
  * Create fsck.ext3.8 symlink (Closes: #121526).

 -- Yann Dirson <dirson@debian.org>  Sat, 23 Feb 2002 06:44:02 +0100

e2fsprogs (1.26-1) unstable; urgency=low

  * This uploads fixes 10 bugs, including data-corruption problems, and
    adds much to the ease of maintainance and problem tracking.  Good
    choice for woody.

  * New upstream release (Closes: #106622, #116975, #118443, #119624,
    #120171, #120077, #129828, #132764).
  ** Fixes for data-corruption bugs not reported to the BTS: e2fsck
    trashed external journals needing to be replayed, e2fsck now hides
    visible journal files (data corruption problems when not excluded from
    a backup and then restored) (Closes: #132654).
  ** Other noticable bugs fixed include: e2fsck null pointer
    dereferencing, fsck did not finds LVM volumes by UUID or by label,
    largefile support (ie. dealing with filesystems inside 2GB+ files) was
    broken in several programs.
  * Switch to debhelper v3 to get ldconfig automatically handled
    (lintian reported that it was broken).  Now call dh_makeshlibs, but
    still override its generated shlibs file with ours, to get compiled
    packages depend of the correct virtual packages, which include
    full sonames.
  * Removed call do dh_installman (Closes: #115526).
  * Cleaned up maintainer scripts with dead code - most things are now
    more properly handled by debhelper.  Removed an "exit 0" lurking in
    preinst - can't find a reason for it in the changelog, it was probably
    here for ages.
  * Remove obsolete maint-scripts in binary-arch, as they are provided by
    upstream.
  * Also remove upstream-shipped config.cache before configuring.  That
    shouldn't impact us, but well, that makes lintian happy :)

 -- Yann Dirson <dirson@debian.org>  Fri,  8 Feb 2002 06:12:35 +0100

e2fsprogs (1.25-1) unstable; urgency=high

  * New upstream bugfix release (Closes: #112414), targeted to woody.
  * com_err.info provided again now that it was fixed upstream.
  * Added metainfo to com_err.texinfo so that it gets indexed correctly
    (thanks lintian).  Moved @setfilename and @settitle to the top so that
    things get output as expected.
  * Added lintian overrides for -bf and -static packages.
  * Put all stamp files in debian/stampdir.

 -- Yann Dirson <dirson@debian.org>  Sat, 22 Sep 2001 16:22:47 +0200

e2fsprogs (1.24a-1) unstable; urgency=high

  * New upstream release (Closes: #109577).
  ** The only new code in there is in codepaths that
    are only visited when previously unsupported features are used, so
    they add virtually no risk.  Support for raw image files will be of
    great help to debug users' problems.  Urgency set to "high" to make
    sure this version gets released with woody.

  ** Fsck prints a warning message if now valid filesystems are passed to
    it. (Closes: #107458).
  ** Fsck -A will not try to interpret device names for filesystems which
    have a pass number is 0. (Closes: #106696).
  ** If -O none is passed to mke2fs, it will now not set the sparse_super
    feature (Closes: #108165).
  ** Tune2fs has been fixed to make sure that only error messages go to
    stderr, and normal message go to stdout (Closes: #108555).
  ** Minor man pages updates (Closes: #30833, #108174).
  ** Doc fixes (Closes: #110621).

 -- Yann Dirson <dirson@debian.org>  Tue,  4 Sep 2001 23:44:56 +0200

e2fsprogs (1.22-2) unstable; urgency=medium

  * This is only a trivial patch to stop some user confusion, and would be
    great to have in woody, hence the urgency.
  * Applied upstream patch to e2fsck to warn user when some errors were
    not corrected due to user answering "no" (Closes: #104502).

 -- Yann Dirson <dirson@debian.org>  Sat, 28 Jul 2001 23:01:49 +0200

e2fsprogs (1.22-1) unstable; urgency=low

  * Final 1.22 release:
  ** Fixes build problems on big-endian (Closes: #101686, #101798).

 -- Yann Dirson <dirson@debian.org>  Sat, 23 Jun 2001 14:03:17 +0200

e2fsprogs (1.21+1.22-WIP-0620-1) unstable; urgency=low

  * New upstream pre-release, critical for big-endian platforms
    (Closes: #101752).
  * Re-applied hurd fix again.
  * Build e2fsprogs-bf with -Os to gain more space.

 -- Yann Dirson <dirson@debian.org>  Fri, 22 Jun 2001 00:18:40 +0200

e2fsprogs (1.21-1) unstable; urgency=low

  * Final 1.21 release.
  * Re-applied hurd fix that did not came quickly enough to make it in
    1.21.
  * Fixed name of copyright file in e2fsprogs-bf.

 -- Yann Dirson <dirson@debian.org>  Wed, 20 Jun 2001 22:32:08 +0200

e2fsprogs (1.20+1.21-WIP-0614-2) unstable; urgency=low

  * Don't build PIC libs, build a reduced version of the libs instead, in
    package e2fsprogs-bf.  Made this new package conflict with e2fsprogs.
  * Compilation fix for the Hurd (Closes: #101361).

 -- Yann Dirson <dirson@debian.org>  Tue, 19 Jun 2001 23:33:25 +0200

e2fsprogs (1.20+1.21-WIP-0614-1) unstable; urgency=low

  * New upstream pre-release (Closes: #100559, #100304).
  * Fixed lib/ext2fs/Makefile.in for installation of new generated .h
    file.

 -- Yann Dirson <dirson@debian.org>  Thu, 14 Jun 2001 16:14:11 +0200

e2fsprogs (1.20+1.21-WIP-0608-1) unstable; urgency=low

  * New upstream pre-release (critical ext3 bugfix mostly).
  * Correctly use dh_installinfo.
  * Adjusted various things accordingly.

 -- Yann Dirson <dirson@debian.org>  Sat,  9 Jun 2001 00:25:51 +0200

e2fsprogs (1.20-4) unstable; urgency=low

  * Cleanup generated substvars files now that debhelper uses other
    names (may cause problems on other archs).  Build-dep on debhelper
    3.0.30 or newer to be sure it won't cause broken uploads.  Allows to
    get rid of hairy dep, but cannot build straightforwardly on potato any
    more...

 -- Yann Dirson <dirson@debian.org>  Wed,  6 Jun 2001 02:33:32 +0200

e2fsprogs (1.20-3) unstable; urgency=low

  * Create all symlinks to uuid-generate.3 (Closes: #99573).
  * Somewhat modernized debian/rules (debhelper v2, etc.).
  * Fixed libss2 copyright file.
  * Fixed e2fslibs-pic short description.

 -- Yann Dirson <dirson@debian.org>  Wed,  6 Jun 2001 01:19:19 +0200

e2fsprogs (1.20-2) unstable; urgency=low

  * Added support for building pic libs to Makefile.elf-lib.
  * New package e2fslibs-pic for boot-floppies team (Closes: #99285).
  * Use -N on dh_gencontrol instead of lots of -p.

 -- Yann Dirson <dirson@debian.org>  Thu, 31 May 2001 23:59:51 +0200

e2fsprogs (1.20-1) unstable; urgency=low

  * Final 1.20 release.
  * Added new zsh-static to the list of possible static shells recommended
    by e2fsck-static.

 -- Yann Dirson <dirson@debian.org>  Mon, 28 May 2001 21:39:06 +0200

e2fsprogs (1.19+1.20-WIP-0520-1) unstable; urgency=low

  * New upstream pre-release snapshot:
  ** Extended "fsck -t" syntax (Closes: #89483).
  ** Fix handling of devices for which fsck can't determine a physical
    spindal, causing lockup when checking LVM volumes (Closes: #98103).
  ** Fixed typo in e2fsck-static description - thanks Ted :).
  * Fixed small compilation bug in fsck.c

 -- Yann Dirson <dirson@debian.org>  Mon, 21 May 2001 20:47:10 +0200

e2fsprogs (1.19+1.20-WIP-0514-2) unstable; urgency=low

  * Tighten dependency on debhelper.

 -- Yann Dirson <dirson@debian.org>  Tue, 15 May 2001 21:38:47 +0200

e2fsprogs (1.19+1.20-WIP-0514-1) unstable; urgency=low

  * New upstream pre-release snapshot:
  ** new program: e2image.
  ** e2fsck validates file descriptor specified in -C (Closes: #55220)
  ** Fix multiple progress bar fsck bug (Closes: #65267)
  ** Add devfs support to fsck (Closes: #94159)
  ** Fix debugfs dump cmd looping on disk errors (Closes: #79163)
  ** Miscellaneous manual page clarifications (Closes: #63442, #67446,
    #87216)
  ** Compilation fixes for Hurd (Closes: #52045).
  ** New config.{guess,sub} for parisc support (Closes: #94690).
  ** Improved ext3 support
  ** tune2fs can now safely modify mounted filesystems
  * Added missing @dircategory entry to libext2fs.info (lintian)
  * Moved debugfs back from /usr/sbin/ to /sbin/ (Closes: #97035).
  * Moved e2label back to /sbin/ as well, as it is now a hard link to
    tune2fs.
  * New binary package with statically linked e2fsck, recommending a
    statically linked shell (Closes: #62611).
  * All deps against e2fsprogs itself now versionned (lintian).
  * Updated copyright file (upstream location, packaging copyright notice
    for previous maintainers and for Alcove).
  * Remove call to dh_testversion, use versionned build-dep instead
    (lintian).
  * Support for DEB_BUILD_OPTIONS debug/nostrip for policy 3.2
    compliance.
  * Use dh_shlibdeps -l instead of setting LD_LIBRARY_PATH explicitely -
    necessary for new versions of fakeroot, and requires debhelper 3.0.23
    for a fix.  Well finally 3.0.23 is buggy, leave this for later.
  * Avoid to call ldconfig at "make install" time, too costly.
  * Get rid in control files of references to never-released standalone
    lib files (split attempted in 1997/98).
  * Bumped Standards-Version to 3.5.4.

 -- Yann Dirson <dirson@debian.org>  Tue, 15 May 2001 14:28:39 +0200

e2fsprogs (1.19-4) unstable; urgency=medium

  * Added texinfo to build-deps (Closes: #87685).

 -- Yann Dirson <dirson@debian.org>  Tue,  3 Apr 2001 09:03:13 +0200

e2fsprogs (1.19-3) unstable; urgency=low

  * Drop findsuper binary, and suggest gpart (Closes: #74034).
  * Drop flushb and extend at upstream request (Closes: #39506).
  * Applied upstream fix for chattr on large files (Closes: #72690).
  * Applied clarification patch to tune2fs.8 (Closes: #67446).
  * Applied typo patch to compile_et.1 (Closes: #63786).
  * Include <sys/mount.h> in e2fsck/journal.c (Closes: #71775).
  * Suggest parted.

 -- Yann Dirson <dirson@debian.org>  Mon,  4 Dec 2000 22:08:06 +0100

e2fsprogs (1.19-2) unstable; urgency=low

  * Clarified libuuid copyright to LGPL-2, excluding LGPL-2.1.
  * Added build-dependency on debhelper (Closes: #67532).
  * Don't paralelize fsck runs on same drive for hd[efgh] (Closes:
    #59103).
  * Upload pristine source, -1 was erroneously uploaded as a
    debian-specific package.

 -- Yann Dirson <dirson@debian.org>  Thu,  3 Aug 2000 00:30:49 +0200

e2fsprogs (1.19-1) unstable; urgency=low

  * New upstream release:
  ** new program: resize2fs.
  ** ext3 support.
  ** NLS support (non-default, activated).
  ** Compression support (non-default, activated).
  ** Progress bar nice to serial console (Closes: #66079)
  ** Ensure filetype feature is turned off for Hurd filesystems (Closes:
    #61863)
  * Updated main copyright file for a number of things.
  * Fixed NLS support for flushb and extend.
  * Started to add build-depends.
  * Include new e2p header.

 -- Yann Dirson <dirson@debian.org>  Wed, 19 Jul 2000 01:55:27 +0200

e2fsprogs (1.18-3) frozen unstable; urgency=medium

  * Fix Y2K display-only bug in debugfs - "ls -l" displayed raw tm_year,
    causing 2000 to be displayed as "100" (Closes: #57135).  Potato should
    be y2k-clean.
  * Remove empty dirs /usr/share/et/ and /usr/share/ss/ from package
    e2fsprogs (Closes: #52900).

 -- Yann Dirson <dirson@debian.org>  Mon, 21 Feb 2000 23:06:47 +0100

e2fsprogs (1.18-2) unstable; urgency=low

  * Test for "__sparc__" instead of "sparc" as a cpp macro in mke2fs.c
    (tests in other places are correct) (Closes: #50012).

 -- Yann Dirson <dirson@debian.org>  Fri, 12 Nov 1999 21:40:27 +0100

e2fsprogs (1.18-1) unstable; urgency=low

  * New upstream (bugfix) release.

 -- Yann Dirson <dirson@debian.org>  Fri, 12 Nov 1999 17:27:20 +0100

e2fsprogs (1.17-2) unstable; urgency=low

  * Applied upstream patch to fix segfault (Closes: #49535).

 -- Yann Dirson <dirson@debian.org>  Tue,  9 Nov 1999 22:14:53 +0100

e2fsprogs (1.17-1) unstable; urgency=low

  * New upstream (bugfix) release.

 -- Yann Dirson <dirson@debian.org>  Wed, 27 Oct 1999 23:46:39 +0200

e2fsprogs (1.16-2) unstable; urgency=low

  * Fixed build of a link list in fsck.c (Closes: #48312).

 -- Yann Dirson <dirson@debian.org>  Tue, 26 Oct 1999 01:17:36 +0200

e2fsprogs (1.16-1) unstable; urgency=low

  * New upstream release.
  * Re-applied Hurd patches that did not seem to have been received
    upstream.

 -- Yann Dirson <dirson@debian.org>  Sun, 24 Oct 1999 16:11:59 +0200

e2fsprogs (1.15-3) unstable; urgency=low

  * Fixed minor typo for the Hurd.
  * Fixed various Hurd defines to __GNU__ (Closes: #44407).
  * Switched doc/ and info/ to FHS.
  * Cleaned up debian/rules to use new debhelper features.
  * Bounced Standards-Version to 3.0.1.
  * Do not install buggy com_err.info, shipped as HTML.
  * Removed partinfo from the package, following the wish of upstream
    author, because of duplicate functionality with "fdisk -l" (Closes:
    #42139).

 -- Yann Dirson <dirson@debian.org>  Mon, 20 Sep 1999 23:04:06 +0200

e2fsprogs (1.15-2) unstable; urgency=medium

  * Changed build directory do debian/BUILD/ - related cleanups in
    debian/rules.
  * Fixed partinfo.c to have it compiled, and fixed display of partition
    device in error messages.
  * Added /usr/sbin/partinfo to the package (Closes: #42139).
  * Added note about uuidgen(1) in README.Debian.
  * Documented in manpage that default mke2fs behaviour is now -r1 -s1
    (Closes: #44478).
  * Documented in mke2fs.8 that -r1 forces -s1, thus ignoring -s0.
  * Added warning message when -s0 is ignored because of -r1.
  * Documented -n option of mke2fs.
  * Fixed display buglet causing trailing commas in list of superblock
    backups when sparse flag is on and last group has no superblock
    backup.
  * Closes: #42434, #43134.

 -- Yann Dirson <dirson@debian.org>  Wed,  8 Sep 1999 00:46:38 +0200

e2fsprogs (1.15-1) unstable; urgency=low

  * New upstream release (Closes: Bug#41763).
  * All changes to upstream files in 1.14-3 were integrated upstream.
  * Separated libuuid-dev from e2fslibs-dev because it now has manpages.
  * Fixed debian/rules for POSIX "rmdir -p"
  * Corrected the location of the GPL in copyright file.
  * Moved the manpages to /usr/share/.
  * Bumped Standards-Version to 3.0.0.

 -- Yann Dirson <dirson@debian.org>  Fri, 23 Jul 1999 01:37:51 +0200

e2fsprogs (1.14-3) unstable; urgency=low

  * Fail with error message when /dev/null cannot be opened (Fixes:
    Bug#35595).
  * Fixed typo in e2fsck/unix.c (Fixes: Bug#36960).
  * Added "emeregency help" options summary to e2fsck (Fixes: Bug#11372).
  * Prepared debian/rules for usr/share/man/.

 -- Yann Dirson <dirson@debian.org>  Tue,  1 Jun 1999 23:37:12 +0200

e2fsprogs (1.14-2) unstable; urgency=low

  * Fixed fsck(1) not to coredump when it does not find its argument in
    /etc/fstab (Fixes: Bug#33533, Bug#34320, part of Bug#34131).
  * Fixed spelling of upstream author's name.
  * Cleaned debian/*.files up.
  * Undid the <linux/types.h> changes.
  * Changed "rmdir -p" invocations in debian/rules into "-rmdir -p" to
    turn around changed behaviour in fileutils_4.0.

 -- Yann Dirson <dirson@debian.org>  Fri, 12 Mar 1999 23:50:47 +0100

e2fsprogs (1.14-1) unstable; urgency=low

  * New upstream release (Fixes: Bug#33113).
  * All patches we used for 1.12 are obsoleted by 1.14.
  * Still have to install com_err.info from debian/rules though.
  * Incorporated patches from Gordon Matzigkeit for hurd cross-compilation:
  * - configure.in: Change cross-compile default for sizeof (long
      long) to 8, so that __s64 and __u64 get defined in ext2fs.h.
      (BUILD_CC): Discover a native compiler if we are cross-compling
      (used for util/subst).
    - Include linux/types.h instead of asm/types.h, so that
      non-Linux platforms use the stubbed version provided with this
      package.
    - misc/Makefile.in (findsuper): Add a rule so that findsuper gets built
      with the right compiler flags.
    - etc.

 -- Yann Dirson <dirson@debian.org>  Wed, 10 Feb 1999 23:23:03 +0100

e2fsprogs (1.12-4) frozen unstable; urgency=low

  * Ship flushb(8) and extend(8) were missing in all 1.12 packages
    (Fixes: Bug#28771).
  * Add extend.8 link to undocumented.7.
  * Replaced my (ad-hoc) fix for Bug#25684 with (really better) one
    from upstream.

 -- Yann Dirson <dirson@debian.org>  Mon,  2 Nov 1998 20:53:28 +0100

e2fsprogs (1.12-3) frozen unstable; urgency=low

  * Fixed <ext2fs/ext2fs.h> to use angle brackets instead of double
    quotes when including files from /usr/include/.
  * Made e2fslibs-dev depend on comerr-dev (Fixes: Bug#26282,
    Bug#27497).
  * Fixed mke2fs' display with inode numbers > 9999 (Fixes: Bug#25684).
  * Use -D__NO_STRING_INLINES on powerpc to allow building the boot
    blocks in QUIK, the powermac boot loader - reported by Matt
    McLean.
  * Removed unsupported info and texi entries from docbase files.

 -- Yann Dirson <dirson@debian.org>  Mon, 19 Oct 1998 23:32:41 +0200

e2fsprogs (1.12-2.1) unstable; urgency=low

  * Non-maintainer upload
    config.guess and config.sub files modified, to recognize a Arm
    architecture.

 -- Turbo Fredriksson <turbo@debian.org>  Thu, 13 Aug 1998 19:15:56 -0400

e2fsprogs (1.12-2) unstable; urgency=low

  * Really install e2label.8 manpage.
  * Removed path from ldconfig invocation, obeying packaging manual.
  * Improved the subst.c patch (thanks to Peter Moulder).

 -- Yann Dirson <dirson@debian.org>  Thu, 14 Jul 1998 14:10:06 +0200

e2fsprogs (1.12-1) unstable; urgency=low

  * New upstream release - at last out of alpha status !
  * Removed some obsolete files from debian/attic.
  * Patched util/subst.c to expand env variables, and MCONFIG.in to
    have ${prefix} exported to the `subst' process, so that we get
    correct paths in mk_cmds and compile_et.  Forwarded upstream.
  * Debian-specific /usr/share/comerr/ renamed to /usr/share/et/, now
    installed upstream.
  * Removed -isp from dh_gencontrol invocation - now the default.
  * Passed lintian 0.5.0.

 -- Yann Dirson <dirson@debian.org>  Fri, 10 Jul 1998 22:49:18 +0200

e2fsprogs (1.10-17) frozen unstable; urgency=low

  * Commented out obsolete code in fsck.c that assumed fstab entries
    declared `noauto' should not be checked - successfully forwarded
    upstream (Fixes: Bug#17244).

 -- Yann Dirson <dirson@debian.org>  Fri, 15 May 1998 01:14:54 +0200

e2fsprogs (1.10-16) frozen unstable; urgency=low

  * Changed <linux/types.h> to <asm/types.h> in lib/uuid/uuidP.h to
    allow compilation with glibc 2.0.7pre1 (Fixes: Bug#22039).
  * Use "build-stamp" as a stamp file instead of "build".
  * Restored "Provides: e2fslibsg" in order to allow upgrade from
    unstable hamm.  Documented in README.Debian so that it does not
    get removed again (Fixes: Bug#22019).

 -- Yann Dirson <dirson@debian.org>  Mon,  4 May 1998 21:11:38 +0200

e2fsprogs (1.10-15) frozen unstable; urgency=low

  * Added call to ldconfig in e2fsprogs.postinst.
  * Fixes checks for install-docs in postinst/prerm (Fixes: Bug#20303,
    Bug#20304, Bug#20590).
  * Removed e2fslibsg from what e2fsprogs provides (was just forgotten).
  * Passed lintian 0.4.2.

 -- Yann Dirson <dirson@debian.org>  Sun, 26 Apr 1998 22:27:11 +0200

e2fsprogs (1.10-14) frozen unstable; urgency=low

  * Fixed checks for install-docs to use -x.
  * Applied patch for sparc from Juan to fsck.c to compile with glibc
    2.1 (Fixes: Bug#20841).

 -- Yann Dirson <dirson@debian.org>  Tue, 14 Apr 1998 17:12:19 +0200

e2fsprogs (1.10-13) frozen unstable; urgency=low

  * test for /usr/sbin/install-docs before trying to run it in
    postinst and prerm (Fixes: Bug#19461, Bug#19469, Bug#19949,
    Bug#20006).
  * comerrg-dev now suggests doc-base.
  * moved binary packages ss2g, comerr2g and e2fslibsg back into
    binary package e2fsprogs.
  * use new virtual packages libcomerr2, libss2, libext2fs2, libe2p2,
    libuuid1 in shlibs and dependencies.
  * Changed e2fsprogs dependency on libs to a Pre-Depends (Fixes:
    Bug#18221).
  * Not conflicting with old ss2g and comerr2g - these will have to be
    removed by hand.
  * Turned around dpkg's bug #17624 in e2fsprogs.preinst.
  * Updated README.Debian to explain the new package architecture.
  * Passed lintian 0.3.4.

 -- Yann Dirson <dirson@debian.org>  Fri, 20 Mar 1998 13:03:11 +0100

e2fsprogs (1.10-12) unstable; urgency=low

  * Corrected doc menu entries to point to the real documents' places.
  * Fixed mk_cmds to really find its support scripts (Fixes: Bug#18779).
  * Made mk_cmds and compile_et use "sh -e".
  * Have missing file /usr/include/ss/ss_err.h installed (Fixes: Bug#18778).
  * Corrected typo in Description (Fixes: Bug#18890).
  * Fixed descriptions for ss* packages, thanks to Greg Stark (Fixes:
    Bug#18373, Bug#18447).
  * Added description of e2p and uuid libs in e2fslibsg-dev description.
  * Included texinfo sources.
  * Added doc-base support - suppressed direct menu/dwww support.
  * Complies with standards version 2.4.0.0.
  * Passed lintian 0.3.0:
  *  removed .du control file.
  *  updated FSF address.
  *  fixed in *.files nasty ldconfig-symlink-before-shlib-in-deb's.
  *  turned relative links from /usr/lib into /lib into absolute ones.

 -- Yann Dirson <dirson@debian.org>  Sun,  8 Mar 1998 19:42:58 +0100

e2fsprogs (1.10-11) unstable; urgency=low

  * Switched to debhelper (Fixes:Bug#16307).
  * Updated standards to 2.3.0.1
  * Changed maintainer's mail address.
  * Added conflicts with old versions of dump and quota.
  * Added html-converted texi docs for libs, with menu(dwww) support.
  * Added findsuper.8 link to undocumented.
  * Changed version number of lib packages to reflect the lib versions.
  * Moved libss into its own packages; added mk_cmds script and
    support files for libss development (Fixes:Bug#17233).
  * Added README.Debian file documenting all those dependency stuff.
  * Included example error tables from libext2fs and libss in
    comerr-dev.
  * Included example command tables from debugfs in ss-dev.
  * Added section/priority files in packages (-isp).
  * Changed names/relations for doc dirs to comply with policy.
  * Removed call to ldconfig from e2fsprogs.postinst.

 -- Yann Dirson <dirson@debian.org>  Thu, 29 Jan 1998 18:10:03 +0100

e2fsprogs (1.10-10) unstable; urgency=low

  * Added patch from Michael Alan Dorman for compilation on alpha-Linux
    (Closes:Bug#15596).
  * Added '-fsigned-char' to COPTS to allow compilation on ppc-Linux
    (Closes:Bug#15976).
  * Suppressed Essential flag on libs, as well as useless Replaces
    (Closes: Bug#16480).
  * Suppressed reference to obsolete package `e2fsprogsg' in control
    info, but Conflicts for security (Closes:Bug#16791).

 -- Yann Dirson <dirson@univ-mlv.fr>  Wed,  7 Jan 1998 22:35:08 +0100

e2fsprogs (1.10-9) unstable; urgency=low

  * Fixed comerr2g.shlibs to reflect package-name change.
  * Fixed problem with ss include files being removed from /usr on make
    install (indeed fixed in 1.10-8).
  * Added changelog file to comerr2g package (indeed fixed in 1.10-8).
  * Corrected link from flushb.8 to undocumented (Closes:Bug#15335,Bug#15660,Bug#15675).
  * Added /sbin/findsuper (Closes:Bug#15224).
  * Fixed /usr/bin/compile_et script (Closes:Bug#15487).
  * Included awk scripts in /usr/share/comerr, for use by compile_et.
  * Changed back the name from "e2fsprogsg" to "e2fsprogs" to get better
    dependencies.
  * Strip libraries (Closes:Bug#15667).

 -- Yann Dirson <dirson@univ-mlv.fr>  Tue,  9 Dec 1997 22:52:42 +0100

e2fsprogs (1.10-8) unstable; urgency=low

  * Added latest patch from Ted for autodetection of llseek() proto.
  * Switched to libc6, without libc5 compatibility (yet ?).
  * Turned Pre-Depends into Depends to allow installation. Dirty
    though. But what were Pre-Depends for anyway ?

 -- Yann Dirson <dirson@univ-mlv.fr>  Sun, 23 Nov 1997 23:03:02 +0100

e2fsprogs (1.10-7) unstable; urgency=HIGH

  * Turned "#if (__GLIBC__ == 2)" into "#if 1" to turn around missing llseek()
    prototype in libc_5.4.33-5 as well as libc6.

 -- Yann Dirson <dirson@univ-mlv.fr>  Tue, 21 Oct 1997 12:53:27 +0200

e2fsprogs (1.10-6) unstable; urgency=low

  * Official libc6 patches from Ted.
  * Converted to debstd - let it do the stripping stuff.
  * Separated libcomerr into a standalone lib - includes full doc and tools.
  * Separated development files into e2fslibs-dev, which Provides the 4 other
    -dev packages.
  * Now Provides the 4 other lib packages, to make it possible not to depend
    upon e2fsprogs itself. These libs WILL be taken out of "progs" in the
    next release.

 -- Yann Dirson <dirson@univ-mlv.fr>  Wed, 24 Sep 1997 10:46:00 +0200

e2fsprogs (1.10-5.1) experimental; urgency=low

  * Applied patch from Ted for libc6 compatibility, for test purpose.

 -- Yann Dirson <dirson@univ-mlv.fr>  Thu, 11 Sep 1997 09:09:42 +0200

e2fsprogs (1.10-5) unstable; urgency=medium

  * Switched back to libc5 because of possible bug in libc6-2.0.4-provided
    llseek() causing problem with partitions > 2Gb.
  * Switched back to libc-provided llseek().

 -- Yann Dirson <dirson@univ-mlv.fr>  Tue,  5 Aug 1997 16:54:40 +0200

e2fsprogs (1.10-4.1) unstable; urgency=low

  * Make use of shipped llseek instead of glibc's which seems buggy
    [unreleased - could not compile due to possible gcc bug].
  * Corrected compiler-options handling in debian/rules (use CCOPTS instead
    of CFLAGS which is messed with in configure.in).

 -- Yann Dirson <dirson@univ-mlv.fr>  Mon, 28 Jul 1997 19:47:02 +0200

e2fsprogs (1.10-4) unstable; urgency=low

  * Switched to libc6.
  * Added calls to update-info in postins/prerm.
  * Misc changes to debian/rules; some cleanup in Makefiles.

 -- Yann Dirson <dirson@univ-mlv.fr>  Thu, 10 Jul 1997 19:42:54 +0200

e2fsprogs (1.10-3) stable unstable; urgency=low

  * New maintainer (closed many obsolete bug-reports).
  * updated "copyright" to show new location on tsx-11.
  * started debian/rules cleanup, towards new policy conformance.
  * Added flushb.8 link to undocumented.7 (bug #8644).
  * Added {fsck,mkfs}.ext2.8 links to existing manpages (bugs #5598,
    #6286).

 -- Yann Dirson <dirson@univ-mlv.fr>  Wed, 25 Jun 1997 14:59:58 +0200

e2fsprogs (1.10-2) frozen unstable; urgency=low

  * Add 'ldconfig' to postinst (should fix #9020).
  * Define HAVE_NETINET_IN_H on alpha/glibc.

 -- Klee Dienes <klee@debian.org>  Tue, 29 Apr 1997 17:24:12 -0400

e2fsprogs (1.10-1) frozen unstable; urgency=medium

  * Upstream bug-fix release.

 -- Klee Dienes <klee@debian.org>  Thu, 24 Apr 1997 14:54:12 -0400

e2fsprogs (1.09-1) frozen; urgency=medium

  * Upstream bug-fix release.

 -- Klee Dienes <klee@debian.org>  Thu, 24 Apr 1997 14:54:12 -0400

e2fsprogs (1.06-4) unstable; urgency=low

  * Added empty entries to shlibs.local, to neatly solve the pre-depends
    problem, as suggested by Ian Jackson.

 -- Michael Nonweiler <mrn20@cam.ac.uk>  Wed, 13 Nov 1996 08:13:28 +0000

e2fsprogs (1.06-3) unstable; urgency=low

  * Hard coded Pre-Depends line, as a temporary fix for the pre-depends
    contains e2fsprogs problem.

 -- Michael Nonweiler <mrn20@cam.ac.uk>  Sat, 9 Nov 1996 12:57:44 +0000

e2fsprogs (1.06-2) unstable; urgency=low

  * New packaging format
  * Fixes packaging bugs -
      Files in /lib are now stripped of all unneeded symbols (Bug#5121)
      Calls to ldconfig in maintainer scripts have been removed (Bug#4247)

 -- Michael Nonweiler <mrn20@cam.ac.uk>  Tue, 5 Nov 1996 21:14:54 +0000

e2fsprogs (1.01-1) unstable; urgency=low

  * upgraded to latest upstream version, to 1.06 from 1.05
  * upgraded to latest upstream version, to 1.05 from 1.04
  * gzip manpages
  * minor changes to debian.rules

 -- Michael Meskes <meskes@debian.org>  Fri, 18 Oct 1996 00:00:00 +0000

e2fsprogs (1.04-1) unstable; urgency=low

   * upgraded to latest upstream version, to 1.04 from 1.02
   * another tidy-up of debian.rules
   * section and priority added to debian.control, since this is an
     essential base package.

 -- Michael Nonweiler <mrn20@cam.ac.uk>  Sun, 23 Jun 1996 00:00:00 +0000

e2fsprogs (1.02-1) unstable; urgency=low

  * upgraded to latest upstream version, to 1.02 from 1.01
  * copied "configure" usr_prefix change (see below), into configure.in
  * updated debian.control file, added Pre-Depends field
    created preinst script to check dpkg --assert-predepends
    tidyed and fixed debian.rules
  * set e2fsck to link shared, as suggested by Bruce Perens in Bug#2332
  * corrected problem in e2fsck error message, Bug#2534
  * added Architecture field
  * very minor correction to expected output of a build time test

 -- Michael Nonweiler <mrn20@cam.ac.uk>  Tue, 5 Mar 1996 00:00:00 +0000

e2fsprogs (1.01-1) unstable; urgency=low

  * removed debugging symbols from libs and enabled more optimization
    as suggested by Rolf Rossius
  * also removed the /var/catman pages
  * changed to elf compilation

 -- Andrew D. Fernandes <adfernan@cnd.mcgill.ca>  Mon, 20 Nov 1995 00:00:00 +0000

e2fsprogs (0.5b-2) unstable; urgency=low

  * Upgraded to latest version, to 1.01 from 0.5b.
  * changed the installation groups from bin to root in MCONFIG.in
  * changed configure to set usr_prefix="\${prefix}/usr"
  * moved the cat pages to /var/catman in MCONFIG.in

 -- Andrew D. Fernandes <adfernan@cnd.mcgill.ca>  Sat, 7 Oct 1995 00:00:00 +0000

e2fsprogs (0.5b-1) unstable; urgency=low

  * Made "fsck -t <filesystem-type> <device>" work correctly. Formerly
    the -t argument was overriden by the filesystem type listed for the
    device in /etc/fstab.
  * added Debian GNU/Linux package maintenance system files

 -- Bruce Perens <Bruce@Pixar.com>  Thu, 3 Aug 1995 00:00:00 +0000<|MERGE_RESOLUTION|>--- conflicted
+++ resolved
@@ -1,10 +1,9 @@
-<<<<<<< HEAD
-e2fsprogs (1.43~WIP-2013-12-28-1) unstable; urgency=low
-
-  * Add metadata checksum feature
-
- -- Theodore Y. Ts'o <tytso@mit.edu>  Mon, 28 Dec 2013 23:25:42 -0400
-=======
+e2fsprogs (1.43~WIP-2014-02-04-1) unstable; urgency=low
+
+  * Merge in updates from the maint branch (changes from 1.42.9-3)
+
+ -- Theodore Y. Ts'o <tytso@mit.edu>  Wed, 04 Feb 2014 23:31:56 -0500
+
 e2fsprogs (1.42.9-3) unstable; urgency=medium
 
   * Add the ability for mke2fs to create hugefiles
@@ -20,7 +19,6 @@
   * Miscellaneous Coverity clean ups
 
  -- Theodore Y. Ts'o <tytso@mit.edu>  Tue, 04 Feb 2014 22:17:22 -0500
->>>>>>> 95480c64
 
 e2fsprogs (1.42.9-2) unstable; urgency=low
 
