--- conflicted
+++ resolved
@@ -7,10 +7,5 @@
  * file may be redistributed under the GNU Public License v2.
  */
 
-<<<<<<< HEAD
 #define E2FSPROGS_VERSION "1.46-WIP"
-#define E2FSPROGS_DATE "09-Oct-2019"
-=======
-#define E2FSPROGS_VERSION "1.45.6"
-#define E2FSPROGS_DATE "20-Mar-2020"
->>>>>>> 29d22c46
+#define E2FSPROGS_DATE "20-Mar-2020"