--- conflicted
+++ resolved
@@ -2136,16 +2136,9 @@
 	}
 
 	/* Can't undo discard ... */
-<<<<<<< HEAD
-	if (discard && (io_ptr != undo_io_manager)) {
+	if (!noaction && discard && (io_ptr != undo_io_manager)) {
 		retval = mke2fs_discard_device(fs);
 		if (!retval && io_channel_discard_zeroes_data(fs->io)) {
-=======
-	if (!noaction && discard && (io_ptr != undo_io_manager)) {
-		retval = mke2fs_discard_blocks(fs);
-
-		if (!retval && mke2fs_discard_zeroes_data(fs)) {
->>>>>>> 8185ab9f
 			if (verbose)
 				printf(_("Discard succeeded and will return 0s "
 					 " - skipping inode table wipe\n"));
