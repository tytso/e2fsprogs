--- conflicted
+++ resolved
@@ -1259,7 +1259,6 @@
 	  N_("@d %p has the casefold flag, but the\ncasefold feature is not enabled.  "),
 	  PROMPT_CLEAR_FLAG, 0, 0, 0, 0 },
 
-<<<<<<< HEAD
 	/* Inode has encrypt flag but no encryption extended attribute */
 	{ PR_1_MISSING_ENCRYPTION_XATTR,
 	  N_("@i %i has encrypt flag but no encryption @a.\n"),
@@ -1269,7 +1268,7 @@
 	{ PR_1_CORRUPT_ENCRYPTION_XATTR,
 	  N_("Encrypted @i %i has corrupt encryption @a.\n"),
 	  PROMPT_CLEAR_INODE, 0, 0, 0, 0 },
-=======
+
 	/* Htree directory should use SipHash but does not */
 	{ PR_1_HTREE_NEEDS_SIPHASH,
 	  N_("@h %i uses hash version (%N), but should use SipHash (6) \n"),
@@ -1279,7 +1278,7 @@
 	{ PR_1_HTREE_CANNOT_SIPHASH,
 	  N_("@h %i uses SipHash, but should not.  "),
 	  PROMPT_CLEAR_HTREE, PR_PREEN_OK, 0, 0, 0 },
->>>>>>> e1af9546
+
 
 	/* Pass 1b errors */
 
@@ -1807,7 +1806,6 @@
 	  N_("Encrypted @E is too short.\n"),
 	  PROMPT_CLEAR, 0, 0, 0, 0 },
 
-<<<<<<< HEAD
 	/* Encrypted directory contains unencrypted file */
 	{ PR_2_UNENCRYPTED_FILE,
 	  N_("Encrypted @E references unencrypted @i %Di.\n"),
@@ -1822,12 +1820,12 @@
 	{ PR_2_BAD_ENCODED_NAME,
 	  N_("@E has illegal UTF-8 characters in its name.\n"),
 	  PROMPT_FIX, 0, 0, 0, 0 },
-=======
+
 	 /* Non-unique filename found, but can't rename */
 	 { PR_2_NON_UNIQUE_FILE_NO_RENAME,
 	   N_("Duplicate filename @E found.  "),
 	   PROMPT_CLEAR, 0, 0, 0, 0 },
->>>>>>> e1af9546
+
 
 	/* Pass 3 errors */
 
