/*
 * unix.c - The unix-specific code for e2fsck
 *
 * Copyright (C) 1993, 1994, 1995, 1996, 1997 Theodore Ts'o.
 *
 * %Begin-Header%
 * This file may be redistributed under the terms of the GNU Public
 * License.
 * %End-Header%
 */

#define _XOPEN_SOURCE 600 /* for inclusion of sa_handler in Solaris */

#include "config.h"
#include <stdio.h>
#ifdef HAVE_STDLIB_H
#include <stdlib.h>
#endif
#include <string.h>
#include <fcntl.h>
#include <ctype.h>
#include <time.h>
#ifdef HAVE_SIGNAL_H
#include <signal.h>
#endif
#ifdef HAVE_GETOPT_H
#include <getopt.h>
#else
extern char *optarg;
extern int optind;
#endif
#include <unistd.h>
#ifdef HAVE_ERRNO_H
#include <errno.h>
#endif
#ifdef HAVE_SYS_IOCTL_H
#include <sys/ioctl.h>
#endif
#ifdef HAVE_MALLOC_H
#include <malloc.h>
#endif
#ifdef HAVE_SYS_TYPES_H
#include <sys/types.h>
#endif
#ifdef HAVE_DIRENT_H
#include <dirent.h>
#endif

#include "e2p/e2p.h"
#include "et/com_err.h"
#include "e2p/e2p.h"
#include "e2fsck.h"
#include "problem.h"
#include "../version.h"

/* Command line options */
static int cflag;		/* check disk */
static int show_version_only;
static int verbose;

static int replace_bad_blocks;
static int keep_bad_blocks;
static char *bad_blocks_file;

e2fsck_t e2fsck_global_ctx;	/* Try your very best not to use this! */

#ifdef CONFIG_JBD_DEBUG		/* Enabled by configure --enable-jfs-debug */
int journal_enable_debug = -1;
#endif

static void usage(e2fsck_t ctx)
{
	fprintf(stderr,
		_("Usage: %s [-panyrcdfvtDFV] [-b superblock] [-B blocksize]\n"
		"\t\t[-I inode_buffer_blocks] [-P process_inode_size]\n"
		"\t\t[-l|-L bad_blocks_file] [-C fd] [-j external_journal]\n"
		"\t\t[-E extended-options] device\n"),
		ctx->program_name);

	fprintf(stderr, "%s", _("\nEmergency help:\n"
		" -p                   Automatic repair (no questions)\n"
		" -n                   Make no changes to the filesystem\n"
		" -y                   Assume \"yes\" to all questions\n"
		" -c                   Check for bad blocks and add them to the badblock list\n"
		" -f                   Force checking even if filesystem is marked clean\n"));
	fprintf(stderr, "%s", _(""
		" -v                   Be verbose\n"
		" -b superblock        Use alternative superblock\n"
		" -B blocksize         Force blocksize when looking for superblock\n"
		" -j external_journal  Set location of the external journal\n"
		" -l bad_blocks_file   Add to badblocks list\n"
		" -L bad_blocks_file   Set badblocks list\n"
		));

	exit(FSCK_USAGE);
}

static void show_stats(e2fsck_t	ctx)
{
	ext2_filsys fs = ctx->fs;
	ext2_ino_t inodes, inodes_used;
	blk64_t blocks, blocks_used;
	unsigned int dir_links;
	unsigned int num_files, num_links;
	__u32 *mask, m;
	int frag_percent_file, frag_percent_dir, frag_percent_total;
	int i, j, printed = 0;

	dir_links = 2 * ctx->fs_directory_count - 1;
	num_files = ctx->fs_total_count - dir_links;
	num_links = ctx->fs_links_count - dir_links;
	inodes = fs->super->s_inodes_count;
	inodes_used = (fs->super->s_inodes_count -
		       fs->super->s_free_inodes_count);
	blocks = ext2fs_blocks_count(fs->super);
	blocks_used = (ext2fs_blocks_count(fs->super) -
		       ext2fs_free_blocks_count(fs->super));

	frag_percent_file = (10000 * ctx->fs_fragmented) / inodes_used;
	frag_percent_file = (frag_percent_file + 5) / 10;

	frag_percent_dir = (10000 * ctx->fs_fragmented_dir) / inodes_used;
	frag_percent_dir = (frag_percent_dir + 5) / 10;

	frag_percent_total = ((10000 * (ctx->fs_fragmented +
					ctx->fs_fragmented_dir))
			      / inodes_used);
	frag_percent_total = (frag_percent_total + 5) / 10;

	if (!verbose) {
		log_out(ctx, _("%s: %u/%u files (%0d.%d%% non-contiguous), "
			       "%llu/%llu blocks\n"),
			ctx->device_name, inodes_used, inodes,
			frag_percent_total / 10, frag_percent_total % 10,
			blocks_used, blocks);
		return;
	}
	profile_get_boolean(ctx->profile, "options", "report_features", 0, 0,
			    &i);
	if (verbose && i) {
		log_out(ctx, "\nFilesystem features:");
		mask = &ctx->fs->super->s_feature_compat;
		for (i = 0; i < 3; i++, mask++) {
			for (j = 0, m = 1; j < 32; j++, m <<= 1) {
				if (*mask & m) {
					log_out(ctx, " %s",
						e2p_feature2string(i, m));
					printed++;
				}
			}
		}
		if (printed == 0)
			log_out(ctx, " (none)");
		log_out(ctx, "\n");
	}

	log_out(ctx, P_("\n%12u inode used (%2.2f%%, out of %u)\n",
			"\n%12u inodes used (%2.2f%%, out of %u)\n",
			inodes_used), inodes_used,
		100.0 * inodes_used / inodes, inodes);
	log_out(ctx, P_("%12u non-contiguous file (%0d.%d%%)\n",
			"%12u non-contiguous files (%0d.%d%%)\n",
			ctx->fs_fragmented),
		ctx->fs_fragmented, frag_percent_file / 10,
		frag_percent_file % 10);
	log_out(ctx, P_("%12u non-contiguous directory (%0d.%d%%)\n",
			"%12u non-contiguous directories (%0d.%d%%)\n",
			ctx->fs_fragmented_dir),
		ctx->fs_fragmented_dir, frag_percent_dir / 10,
		frag_percent_dir % 10);
	log_out(ctx, _("             # of inodes with ind/dind/tind blocks: "
		       "%u/%u/%u\n"),
		ctx->fs_ind_count, ctx->fs_dind_count, ctx->fs_tind_count);

	for (j=MAX_EXTENT_DEPTH_COUNT-1; j >=0; j--)
		if (ctx->extent_depth_count[j])
			break;
	if (++j) {
		log_out(ctx, "%s", _("             Extent depth histogram: "));
		for (i=0; i < j; i++) {
			if (i)
				fputc('/', stdout);
			log_out(ctx, "%u", ctx->extent_depth_count[i]);
		}
		log_out(ctx, "\n");
	}

	log_out(ctx, P_("%12llu block used (%2.2f%%, out of %llu)\n",
			"%12llu blocks used (%2.2f%%, out of %llu)\n",
		   blocks_used),
		blocks_used, 100.0 * blocks_used / blocks, blocks);
	log_out(ctx, P_("%12u bad block\n", "%12u bad blocks\n",
			ctx->fs_badblocks_count), ctx->fs_badblocks_count);
	log_out(ctx, P_("%12u large file\n", "%12u large files\n",
			ctx->large_files), ctx->large_files);
	log_out(ctx, P_("\n%12u regular file\n", "\n%12u regular files\n",
			ctx->fs_regular_count), ctx->fs_regular_count);
	log_out(ctx, P_("%12u directory\n", "%12u directories\n",
			ctx->fs_directory_count), ctx->fs_directory_count);
	log_out(ctx, P_("%12u character device file\n",
			"%12u character device files\n", ctx->fs_chardev_count),
		ctx->fs_chardev_count);
	log_out(ctx, P_("%12u block device file\n", "%12u block device files\n",
			ctx->fs_blockdev_count), ctx->fs_blockdev_count);
	log_out(ctx, P_("%12u fifo\n", "%12u fifos\n", ctx->fs_fifo_count),
		ctx->fs_fifo_count);
	log_out(ctx, P_("%12u link\n", "%12u links\n", num_links),
		ctx->fs_links_count - dir_links);
	log_out(ctx, P_("%12u symbolic link", "%12u symbolic links",
			ctx->fs_symlinks_count), ctx->fs_symlinks_count);
	log_out(ctx, P_(" (%u fast symbolic link)\n",
			" (%u fast symbolic links)\n",
			ctx->fs_fast_symlinks_count),
		ctx->fs_fast_symlinks_count);
	log_out(ctx, P_("%12u socket\n", "%12u sockets\n",
			ctx->fs_sockets_count),
		ctx->fs_sockets_count);
	log_out(ctx, "------------\n");
	log_out(ctx, P_("%12u file\n", "%12u files\n", num_files),
		num_files);
}

static void check_mount(e2fsck_t ctx)
{
	errcode_t	retval;
	int		cont;

	retval = ext2fs_check_if_mounted(ctx->filesystem_name,
					 &ctx->mount_flags);
	if (retval) {
		com_err("ext2fs_check_if_mount", retval,
			_("while determining whether %s is mounted."),
			ctx->filesystem_name);
		return;
	}

	/*
	 * If the filesystem isn't mounted, or it's the root
	 * filesystem and it's mounted read-only, and we're not doing
	 * a read/write check, then everything's fine.
	 */
	if ((!(ctx->mount_flags & (EXT2_MF_MOUNTED | EXT2_MF_BUSY))) ||
	    ((ctx->mount_flags & EXT2_MF_ISROOT) &&
	     (ctx->mount_flags & EXT2_MF_READONLY) &&
	     !(ctx->options & E2F_OPT_WRITECHECK)))
		return;

	if (((ctx->options & E2F_OPT_READONLY) ||
	     ((ctx->options & E2F_OPT_FORCE) &&
	      (ctx->mount_flags & EXT2_MF_READONLY))) &&
	    !(ctx->options & E2F_OPT_WRITECHECK)) {
		if (ctx->mount_flags & EXT2_MF_MOUNTED)
			log_out(ctx, _("Warning!  %s is mounted.\n"),
					ctx->filesystem_name);
		else
			log_out(ctx, _("Warning!  %s is in use.\n"),
					ctx->filesystem_name);
		return;
	}

	if (ctx->mount_flags & EXT2_MF_MOUNTED)
		log_out(ctx, _("%s is mounted.\n"), ctx->filesystem_name);
	else
		log_out(ctx, _("%s is in use.\n"), ctx->filesystem_name);
	if (!ctx->interactive || ctx->mount_flags & EXT2_MF_BUSY)
		fatal_error(ctx, _("Cannot continue, aborting.\n\n"));
	puts("\007\007\007\007");
	log_out(ctx, "%s", _("\n\nWARNING!!!  "
		       "The filesystem is mounted.   "
		       "If you continue you ***WILL***\n"
		       "cause ***SEVERE*** filesystem damage.\n\n"));
	puts("\007\007\007");
	cont = ask_yn(ctx, _("Do you really want to continue"), 0);
	if (!cont) {
		printf("%s", _("check aborted.\n"));
		exit (0);
	}
	return;
}

static int is_on_batt(void)
{
	FILE	*f;
	DIR	*d;
	char	tmp[80], tmp2[80], fname[80];
	unsigned int	acflag;
	struct dirent*	de;

	f = fopen("/sys/class/power_supply/AC/online", "r");
	if (f) {
		if (fscanf(f, "%u\n", &acflag) == 1) {
			fclose(f);
			return (!acflag);
		}
		fclose(f);
	}
	f = fopen("/proc/apm", "r");
	if (f) {
		if (fscanf(f, "%s %s %s %x", tmp, tmp, tmp, &acflag) != 4)
			acflag = 1;
		fclose(f);
		return (acflag != 1);
	}
	d = opendir("/proc/acpi/ac_adapter");
	if (d) {
		while ((de=readdir(d)) != NULL) {
			if (!strncmp(".", de->d_name, 1))
				continue;
			snprintf(fname, 80, "/proc/acpi/ac_adapter/%s/state",
				 de->d_name);
			f = fopen(fname, "r");
			if (!f)
				continue;
			if (fscanf(f, "%s %s", tmp2, tmp) != 2)
				tmp[0] = 0;
			fclose(f);
			if (strncmp(tmp, "off-line", 8) == 0) {
				closedir(d);
				return 1;
			}
		}
		closedir(d);
	}
	return 0;
}

/*
 * This routine checks to see if a filesystem can be skipped; if so,
 * it will exit with E2FSCK_OK.  Under some conditions it will print a
 * message explaining why a check is being forced.
 */
static void check_if_skip(e2fsck_t ctx)
{
	ext2_filsys fs = ctx->fs;
	struct problem_context pctx;
	const char *reason = NULL;
	unsigned int reason_arg = 0;
	long next_check;
	int batt = is_on_batt();
	int defer_check_on_battery;
	int broken_system_clock;
	time_t lastcheck;

	if (ctx->flags & E2F_FLAG_PROBLEMS_FIXED)
		return;

	profile_get_boolean(ctx->profile, "options", "broken_system_clock",
			    0, 0, &broken_system_clock);
	if (ctx->flags & E2F_FLAG_TIME_INSANE)
		broken_system_clock = 1;
	profile_get_boolean(ctx->profile, "options",
			    "defer_check_on_battery", 0, 1,
			    &defer_check_on_battery);
	if (!defer_check_on_battery)
		batt = 0;

	if ((ctx->options & E2F_OPT_FORCE) || bad_blocks_file || cflag)
		return;

	if (ctx->options & E2F_OPT_JOURNAL_ONLY)
		goto skip;

	lastcheck = fs->super->s_lastcheck;
	if (lastcheck > ctx->now)
		lastcheck -= ctx->time_fudge;
	if ((fs->super->s_state & EXT2_ERROR_FS) ||
	    !ext2fs_test_valid(fs))
		reason = _(" contains a file system with errors");
	else if ((fs->super->s_state & EXT2_VALID_FS) == 0)
		reason = _(" was not cleanly unmounted");
	else if (check_backup_super_block(ctx))
		reason = _(" primary superblock features different from backup");
	else if ((fs->super->s_max_mnt_count > 0) &&
		 (fs->super->s_mnt_count >=
		  (unsigned) fs->super->s_max_mnt_count)) {
		reason = _(" has been mounted %u times without being checked");
		reason_arg = fs->super->s_mnt_count;
		if (batt && (fs->super->s_mnt_count <
			     (unsigned) fs->super->s_max_mnt_count*2))
			reason = 0;
	} else if (!broken_system_clock && fs->super->s_checkinterval &&
		   (ctx->now < lastcheck)) {
		reason = _(" has filesystem last checked time in the future");
		if (batt)
			reason = 0;
	} else if (!broken_system_clock && fs->super->s_checkinterval &&
		   ((ctx->now - lastcheck) >=
		    ((time_t) fs->super->s_checkinterval))) {
		reason = _(" has gone %u days without being checked");
		reason_arg = (ctx->now - fs->super->s_lastcheck)/(3600*24);
		if (batt && ((ctx->now - fs->super->s_lastcheck) <
			     fs->super->s_checkinterval*2))
			reason = 0;
	}
	if (reason) {
		log_out(ctx, "%s", ctx->device_name);
		log_out(ctx, reason, reason_arg);
		log_out(ctx, "%s", _(", check forced.\n"));
		return;
	}

	/*
	 * Update the global counts from the block group counts.  This
	 * is needed since modern kernels don't update the global
	 * counts so as to avoid locking the entire file system.  So
	 * if the filesystem is not unmounted cleanly, the global
	 * counts may not be accurate.  Update them here if we can,
	 * for the benefit of users who might examine the file system
	 * using dumpe2fs.  (This is for cosmetic reasons only.)
	 */
	clear_problem_context(&pctx);
	pctx.ino = fs->super->s_free_inodes_count;
	pctx.ino2 = ctx->free_inodes;
	if ((pctx.ino != pctx.ino2) &&
	    !(ctx->options & E2F_OPT_READONLY) &&
	    fix_problem(ctx, PR_0_FREE_INODE_COUNT, &pctx)) {
		fs->super->s_free_inodes_count = ctx->free_inodes;
		ext2fs_mark_super_dirty(fs);
	}
	clear_problem_context(&pctx);
	pctx.blk = ext2fs_free_blocks_count(fs->super);
	pctx.blk2 = ctx->free_blocks;
	if ((pctx.blk != pctx.blk2) &&
	    !(ctx->options & E2F_OPT_READONLY) &&
	    fix_problem(ctx, PR_0_FREE_BLOCK_COUNT, &pctx)) {
		ext2fs_free_blocks_count_set(fs->super, ctx->free_blocks);
		ext2fs_mark_super_dirty(fs);
	}

	/* Print the summary message when we're skipping a full check */
	log_out(ctx, _("%s: clean, %u/%u files, %llu/%llu blocks"),
		ctx->device_name,
		fs->super->s_inodes_count - fs->super->s_free_inodes_count,
		fs->super->s_inodes_count,
		ext2fs_blocks_count(fs->super) -
		ext2fs_free_blocks_count(fs->super),
		ext2fs_blocks_count(fs->super));
	next_check = 100000;
	if (fs->super->s_max_mnt_count > 0) {
		next_check = fs->super->s_max_mnt_count - fs->super->s_mnt_count;
		if (next_check <= 0)
			next_check = 1;
	}
	if (!broken_system_clock && fs->super->s_checkinterval &&
	    ((ctx->now - fs->super->s_lastcheck) >= fs->super->s_checkinterval))
		next_check = 1;
	if (next_check <= 5) {
		if (next_check == 1) {
			if (batt)
				log_out(ctx, "%s",
					_(" (check deferred; on battery)"));
			else
				log_out(ctx, "%s",
					_(" (check after next mount)"));
		} else
			log_out(ctx, _(" (check in %ld mounts)"),
				next_check);
	}
	log_out(ctx, "\n");
skip:
	ext2fs_close_free(&fs);
	e2fsck_free_context(ctx);
	exit(FSCK_OK);
}

/*
 * For completion notice
 */
struct percent_tbl {
	int	max_pass;
	int	table[32];
};
static struct percent_tbl e2fsck_tbl = {
	5, { 0, 70, 90, 92,  95, 100 }
};
static char bar[128], spaces[128];

static float calc_percent(struct percent_tbl *tbl, int pass, int curr,
			  int max)
{
	float	percent;

	if (pass <= 0)
		return 0.0;
	if (pass > tbl->max_pass || max == 0)
		return 100.0;
	percent = ((float) curr) / ((float) max);
	return ((percent * (tbl->table[pass] - tbl->table[pass-1]))
		+ tbl->table[pass-1]);
}

void e2fsck_clear_progbar(e2fsck_t ctx)
{
	if (!(ctx->flags & E2F_FLAG_PROG_BAR))
		return;

	printf("%s%s\r%s", ctx->start_meta, spaces + (sizeof(spaces) - 80),
	       ctx->stop_meta);
	fflush(stdout);
	ctx->flags &= ~E2F_FLAG_PROG_BAR;
}

int e2fsck_simple_progress(e2fsck_t ctx, const char *label, float percent,
			   unsigned int dpynum)
{
	static const char spinner[] = "\\|/-";
	int	i;
	unsigned int	tick;
	struct timeval	tv;
	int dpywidth;
	int fixed_percent;

	if (ctx->flags & E2F_FLAG_PROG_SUPPRESS)
		return 0;

	/*
	 * Calculate the new progress position.  If the
	 * percentage hasn't changed, then we skip out right
	 * away.
	 */
	fixed_percent = (int) ((10 * percent) + 0.5);
	if (ctx->progress_last_percent == fixed_percent)
		return 0;
	ctx->progress_last_percent = fixed_percent;

	/*
	 * If we've already updated the spinner once within
	 * the last 1/8th of a second, no point doing it
	 * again.
	 */
	gettimeofday(&tv, NULL);
	tick = (tv.tv_sec << 3) + (tv.tv_usec / (1000000 / 8));
	if ((tick == ctx->progress_last_time) &&
	    (fixed_percent != 0) && (fixed_percent != 1000))
		return 0;
	ctx->progress_last_time = tick;

	/*
	 * Advance the spinner, and note that the progress bar
	 * will be on the screen
	 */
	ctx->progress_pos = (ctx->progress_pos+1) & 3;
	ctx->flags |= E2F_FLAG_PROG_BAR;

	dpywidth = 66 - strlen(label);
	dpywidth = 8 * (dpywidth / 8);
	if (dpynum)
		dpywidth -= 8;

	i = ((percent * dpywidth) + 50) / 100;
	printf("%s%s: |%s%s", ctx->start_meta, label,
	       bar + (sizeof(bar) - (i+1)),
	       spaces + (sizeof(spaces) - (dpywidth - i + 1)));
	if (fixed_percent == 1000)
		fputc('|', stdout);
	else
		fputc(spinner[ctx->progress_pos & 3], stdout);
	printf(" %4.1f%%  ", percent);
	if (dpynum)
		printf("%u\r", dpynum);
	else
		fputs(" \r", stdout);
	fputs(ctx->stop_meta, stdout);

	if (fixed_percent == 1000)
		e2fsck_clear_progbar(ctx);
	fflush(stdout);

	return 0;
}

static int e2fsck_update_progress(e2fsck_t ctx, int pass,
				  unsigned long cur, unsigned long max)
{
	char buf[1024];
	float percent;

	if (pass == 0)
		return 0;

	if (ctx->progress_fd) {
		snprintf(buf, sizeof(buf), "%d %lu %lu %s\n",
			 pass, cur, max, ctx->device_name);
		write_all(ctx->progress_fd, buf, strlen(buf));
	} else {
		percent = calc_percent(&e2fsck_tbl, pass, cur, max);
		e2fsck_simple_progress(ctx, ctx->device_name,
				       percent, 0);
	}
	return 0;
}

#define PATH_SET "PATH=/sbin"

/*
 * Make sure 0,1,2 file descriptors are open, so that we don't open
 * the filesystem using the same file descriptor as stdout or stderr.
 */
static void reserve_stdio_fds(void)
{
	int	fd = 0;

	while (fd <= 2) {
		fd = open("/dev/null", O_RDWR);
		if (fd < 0) {
			fprintf(stderr, _("ERROR: Couldn't open "
				"/dev/null (%s)\n"),
				strerror(errno));
			break;
		}
	}
}

#ifdef HAVE_SIGNAL_H
static void signal_progress_on(int sig EXT2FS_ATTR((unused)))
{
	e2fsck_t ctx = e2fsck_global_ctx;

	if (!ctx)
		return;

	ctx->progress = e2fsck_update_progress;
}

static void signal_progress_off(int sig EXT2FS_ATTR((unused)))
{
	e2fsck_t ctx = e2fsck_global_ctx;

	if (!ctx)
		return;

	e2fsck_clear_progbar(ctx);
	ctx->progress = 0;
}

static void signal_cancel(int sig EXT2FS_ATTR((unused)))
{
	e2fsck_t ctx = e2fsck_global_ctx;

	if (!ctx)
		exit(FSCK_CANCELED);

	ctx->flags |= E2F_FLAG_CANCEL;
}
#endif

static void parse_extended_opts(e2fsck_t ctx, const char *opts)
{
	char	*buf, *token, *next, *p, *arg;
	int	ea_ver;
	int	extended_usage = 0;

	buf = string_copy(ctx, opts, 0);
	for (token = buf; token && *token; token = next) {
		p = strchr(token, ',');
		next = 0;
		if (p) {
			*p = 0;
			next = p+1;
		}
		arg = strchr(token, '=');
		if (arg) {
			*arg = 0;
			arg++;
		}
		if (strcmp(token, "ea_ver") == 0) {
			if (!arg) {
				extended_usage++;
				continue;
			}
			ea_ver = strtoul(arg, &p, 0);
			if (*p ||
			    ((ea_ver != 1) && (ea_ver != 2))) {
				fprintf(stderr, "%s",
					_("Invalid EA version.\n"));
				extended_usage++;
				continue;
			}
			ctx->ext_attr_ver = ea_ver;
		} else if (strcmp(token, "fragcheck") == 0) {
			ctx->options |= E2F_OPT_FRAGCHECK;
			continue;
		} else if (strcmp(token, "journal_only") == 0) {
			if (arg) {
				extended_usage++;
				continue;
			}
			ctx->options |= E2F_OPT_JOURNAL_ONLY;
		} else if (strcmp(token, "discard") == 0) {
			ctx->options |= E2F_OPT_DISCARD;
			continue;
		} else if (strcmp(token, "nodiscard") == 0) {
			ctx->options &= ~E2F_OPT_DISCARD;
			continue;
		} else if (strcmp(token, "log_filename") == 0) {
			if (!arg)
				extended_usage++;
			else
				ctx->log_fn = string_copy(ctx, arg, 0);
			continue;
		} else {
			fprintf(stderr, _("Unknown extended option: %s\n"),
				token);
			extended_usage++;
		}
	}
	free(buf);

	if (extended_usage) {
		fputs(("\nExtended options are separated by commas, "
		       "and may take an argument which\n"
		       "is set off by an equals ('=') sign.  "
		       "Valid extended options are:\n"), stderr);
		fputs(("\tea_ver=<ea_version (1 or 2)>\n"), stderr);
		fputs(("\tfragcheck\n"), stderr);
		fputs(("\tjournal_only\n"), stderr);
		fputs(("\tdiscard\n"), stderr);
		fputs(("\tnodiscard\n"), stderr);
		fputc('\n', stderr);
		exit(1);
	}
}

static void syntax_err_report(const char *filename, long err, int line_num)
{
	fprintf(stderr,
		_("Syntax error in e2fsck config file (%s, line #%d)\n\t%s\n"),
		filename, line_num, error_message(err));
	exit(FSCK_ERROR);
}

static const char *config_fn[] = { ROOT_SYSCONFDIR "/e2fsck.conf", 0 };

static errcode_t PRS(int argc, char *argv[], e2fsck_t *ret_ctx)
{
	int		flush = 0;
	int		c, fd;
#ifdef MTRACE
	extern void	*mallwatch;
#endif
	e2fsck_t	ctx;
	errcode_t	retval;
#ifdef HAVE_SIGNAL_H
	struct sigaction	sa;
#endif
	char		*extended_opts = 0;
	char		*cp;
	int 		res;		/* result of sscanf */
#ifdef CONFIG_JBD_DEBUG
	char 		*jbd_debug;
#endif

	retval = e2fsck_allocate_context(&ctx);
	if (retval)
		return retval;

	*ret_ctx = ctx;
	e2fsck_global_ctx = ctx;

	setvbuf(stdout, NULL, _IONBF, BUFSIZ);
	setvbuf(stderr, NULL, _IONBF, BUFSIZ);
	if (isatty(0) && isatty(1)) {
		ctx->interactive = 1;
	} else {
		ctx->start_meta[0] = '\001';
		ctx->stop_meta[0] = '\002';
	}
	memset(bar, '=', sizeof(bar)-1);
	memset(spaces, ' ', sizeof(spaces)-1);
	add_error_table(&et_ext2_error_table);
	add_error_table(&et_prof_error_table);
	blkid_get_cache(&ctx->blkid, NULL);

	if (argc && *argv)
		ctx->program_name = *argv;
	else
		ctx->program_name = "e2fsck";

	while ((c = getopt (argc, argv, "panyrcC:B:dE:fvtFVM:b:I:j:P:l:L:N:SsDk")) != EOF)
		switch (c) {
		case 'C':
			ctx->progress = e2fsck_update_progress;
			res = sscanf(optarg, "%d", &ctx->progress_fd);
			if (res != 1)
				goto sscanf_err;

			if (ctx->progress_fd < 0) {
				ctx->progress = 0;
				ctx->progress_fd = ctx->progress_fd * -1;
			}
			if (!ctx->progress_fd)
				break;
			/* Validate the file descriptor to avoid disasters */
			fd = dup(ctx->progress_fd);
			if (fd < 0) {
				fprintf(stderr,
				_("Error validating file descriptor %d: %s\n"),
					ctx->progress_fd,
					error_message(errno));
				fatal_error(ctx,
			_("Invalid completion information file descriptor"));
			} else
				close(fd);
			break;
		case 'D':
			ctx->options |= E2F_OPT_COMPRESS_DIRS;
			break;
		case 'E':
			extended_opts = optarg;
			break;
		case 'p':
		case 'a':
			if (ctx->options & (E2F_OPT_YES|E2F_OPT_NO)) {
			conflict_opt:
				fatal_error(ctx,
	_("Only one of the options -p/-a, -n or -y may be specified."));
			}
			ctx->options |= E2F_OPT_PREEN;
			break;
		case 'n':
			if (ctx->options & (E2F_OPT_YES|E2F_OPT_PREEN))
				goto conflict_opt;
			ctx->options |= E2F_OPT_NO;
			break;
		case 'y':
			if (ctx->options & (E2F_OPT_PREEN|E2F_OPT_NO))
				goto conflict_opt;
			ctx->options |= E2F_OPT_YES;
			break;
		case 't':
#ifdef RESOURCE_TRACK
			if (ctx->options & E2F_OPT_TIME)
				ctx->options |= E2F_OPT_TIME2;
			else
				ctx->options |= E2F_OPT_TIME;
#else
			fprintf(stderr, _("The -t option is not "
				"supported on this version of e2fsck.\n"));
#endif
			break;
		case 'c':
			if (cflag++)
				ctx->options |= E2F_OPT_WRITECHECK;
			ctx->options |= E2F_OPT_CHECKBLOCKS;
			break;
		case 'r':
			/* What we do by default, anyway! */
			break;
		case 'b':
			res = sscanf(optarg, "%llu", &ctx->use_superblock);
			if (res != 1)
				goto sscanf_err;
			ctx->flags |= E2F_FLAG_SB_SPECIFIED;
			break;
		case 'B':
			ctx->blocksize = atoi(optarg);
			break;
		case 'I':
			res = sscanf(optarg, "%d", &ctx->inode_buffer_blocks);
			if (res != 1)
				goto sscanf_err;
			break;
		case 'j':
			ctx->journal_name = blkid_get_devname(ctx->blkid,
							      optarg, NULL);
			if (!ctx->journal_name) {
				com_err(ctx->program_name, 0,
					_("Unable to resolve '%s'"),
					optarg);
				fatal_error(ctx, 0);
			}
			break;
		case 'P':
			res = sscanf(optarg, "%d", &ctx->process_inode_size);
			if (res != 1)
				goto sscanf_err;
			break;
		case 'L':
			replace_bad_blocks++;
		case 'l':
			if (bad_blocks_file)
				free(bad_blocks_file);
			bad_blocks_file = string_copy(ctx, optarg, 0);
			break;
		case 'd':
			ctx->options |= E2F_OPT_DEBUG;
			break;
		case 'f':
			ctx->options |= E2F_OPT_FORCE;
			break;
		case 'F':
			flush = 1;
			break;
		case 'v':
			verbose = 1;
			break;
		case 'V':
			show_version_only = 1;
			break;
#ifdef MTRACE
		case 'M':
			mallwatch = (void *) strtol(optarg, NULL, 0);
			break;
#endif
		case 'N':
			ctx->device_name = string_copy(ctx, optarg, 0);
			break;
		case 'k':
			keep_bad_blocks++;
			break;
		default:
			usage(ctx);
		}
	if (show_version_only)
		return 0;
	if (optind != argc - 1)
		usage(ctx);
	if ((ctx->options & E2F_OPT_NO) &&
	    (ctx->options & E2F_OPT_COMPRESS_DIRS)) {
		com_err(ctx->program_name, 0, "%s",
			_("The -n and -D options are incompatible."));
		fatal_error(ctx, 0);
	}
	if ((ctx->options & E2F_OPT_NO) && cflag) {
		com_err(ctx->program_name, 0, "%s",
			_("The -n and -c options are incompatible."));
		fatal_error(ctx, 0);
	}
	if ((ctx->options & E2F_OPT_NO) && bad_blocks_file) {
		com_err(ctx->program_name, 0, "%s",
			_("The -n and -l/-L options are incompatible."));
		fatal_error(ctx, 0);
	}
	if (ctx->options & E2F_OPT_NO)
		ctx->options |= E2F_OPT_READONLY;

	ctx->io_options = strchr(argv[optind], '?');
	if (ctx->io_options)
		*ctx->io_options++ = 0;
	ctx->filesystem_name = blkid_get_devname(ctx->blkid, argv[optind], 0);
	if (!ctx->filesystem_name) {
		com_err(ctx->program_name, 0, _("Unable to resolve '%s'"),
			argv[optind]);
		fatal_error(ctx, 0);
	}
	if (extended_opts)
		parse_extended_opts(ctx, extended_opts);

	if ((cp = getenv("E2FSCK_CONFIG")) != NULL)
		config_fn[0] = cp;
	profile_set_syntax_err_cb(syntax_err_report);
	profile_init(config_fn, &ctx->profile);

	profile_get_boolean(ctx->profile, "options", "report_time", 0, 0,
			    &c);
	if (c)
		ctx->options |= E2F_OPT_TIME | E2F_OPT_TIME2;
	profile_get_boolean(ctx->profile, "options", "report_verbose", 0, 0,
			    &c);
	if (c)
		verbose = 1;

	/* Turn off discard in read-only mode */
	if ((ctx->options & E2F_OPT_NO) &&
	    (ctx->options & E2F_OPT_DISCARD))
		ctx->options &= ~E2F_OPT_DISCARD;

	if (flush) {
		fd = open(ctx->filesystem_name, O_RDONLY, 0);
		if (fd < 0) {
			com_err("open", errno,
				_("while opening %s for flushing"),
				ctx->filesystem_name);
			fatal_error(ctx, 0);
		}
		if ((retval = ext2fs_sync_device(fd, 1))) {
			com_err("ext2fs_sync_device", retval,
				_("while trying to flush %s"),
				ctx->filesystem_name);
			fatal_error(ctx, 0);
		}
		close(fd);
	}
	if (cflag && bad_blocks_file) {
		fprintf(stderr, "%s", _("The -c and the -l/-L options may not "
					"be both used at the same time.\n"));
		exit(FSCK_USAGE);
	}
#ifdef HAVE_SIGNAL_H
	/*
	 * Set up signal action
	 */
	memset(&sa, 0, sizeof(struct sigaction));
	sa.sa_handler = signal_cancel;
	sigaction(SIGINT, &sa, 0);
	sigaction(SIGTERM, &sa, 0);
#ifdef SA_RESTART
	sa.sa_flags = SA_RESTART;
#endif
	sa.sa_handler = signal_progress_on;
	sigaction(SIGUSR1, &sa, 0);
	sa.sa_handler = signal_progress_off;
	sigaction(SIGUSR2, &sa, 0);
#endif

	/* Update our PATH to include /sbin if we need to run badblocks  */
	if (cflag) {
		char *oldpath = getenv("PATH");
		char *newpath;
		int len = sizeof(PATH_SET) + 1;

		if (oldpath)
			len += strlen(oldpath);

		newpath = malloc(len);
		if (!newpath)
			fatal_error(ctx, "Couldn't malloc() newpath");
		strcpy(newpath, PATH_SET);

		if (oldpath) {
			strcat(newpath, ":");
			strcat(newpath, oldpath);
		}
		putenv(newpath);
	}
#ifdef CONFIG_JBD_DEBUG
	jbd_debug = getenv("E2FSCK_JBD_DEBUG");
	if (jbd_debug) {
		res = sscanf(jbd_debug, "%d", &journal_enable_debug);
		if (res != 1) {
			fprintf(stderr,
			        _("E2FSCK_JBD_DEBUG \"%s\" not an integer\n\n"),
			        jbd_debug);
			exit (1);
		}
	}
#endif
	return 0;

sscanf_err:
	fprintf(stderr, _("\nInvalid non-numeric argument to -%c (\"%s\")\n\n"),
	        c, optarg);
	exit (1);
}

static errcode_t try_open_fs(e2fsck_t ctx, int flags, io_manager io_ptr,
			     ext2_filsys *ret_fs)
{
	errcode_t retval;

	*ret_fs = NULL;
	if (ctx->superblock && ctx->blocksize) {
		retval = ext2fs_open2(ctx->filesystem_name, ctx->io_options,
				      flags, ctx->superblock, ctx->blocksize,
				      io_ptr, ret_fs);
	} else if (ctx->superblock) {
		int blocksize;
		for (blocksize = EXT2_MIN_BLOCK_SIZE;
		     blocksize <= EXT2_MAX_BLOCK_SIZE; blocksize *= 2) {
			if (*ret_fs) {
				ext2fs_free(*ret_fs);
				*ret_fs = NULL;
			}
			retval = ext2fs_open2(ctx->filesystem_name,
					      ctx->io_options, flags,
					      ctx->superblock, blocksize,
					      io_ptr, ret_fs);
			if (!retval)
				break;
		}
	} else
		retval = ext2fs_open2(ctx->filesystem_name, ctx->io_options,
				      flags, 0, 0, io_ptr, ret_fs);

	if (retval == 0) {
		(*ret_fs)->priv_data = ctx;
		e2fsck_set_bitmap_type(*ret_fs, EXT2FS_BMAP64_RBTREE,
				       "default", NULL);
	}
	return retval;
}

static const char *my_ver_string = E2FSPROGS_VERSION;
static const char *my_ver_date = E2FSPROGS_DATE;

static errcode_t e2fsck_check_mmp(ext2_filsys fs, e2fsck_t ctx)
{
	struct mmp_struct *mmp_s;
	unsigned int mmp_check_interval;
	errcode_t retval = 0;
	struct problem_context pctx;
	unsigned int wait_time = 0;

	clear_problem_context(&pctx);
	if (fs->mmp_buf == NULL) {
		retval = ext2fs_get_mem(fs->blocksize, &fs->mmp_buf);
		if (retval)
			goto check_error;
	}

	retval = ext2fs_mmp_read(fs, fs->super->s_mmp_block, fs->mmp_buf);
	if (retval)
		goto check_error;

	mmp_s = fs->mmp_buf;

	mmp_check_interval = fs->super->s_mmp_update_interval;
	if (mmp_check_interval < EXT4_MMP_MIN_CHECK_INTERVAL)
		mmp_check_interval = EXT4_MMP_MIN_CHECK_INTERVAL;

	/*
	 * If check_interval in MMP block is larger, use that instead of
	 * check_interval from the superblock.
	 */
	if (mmp_s->mmp_check_interval > mmp_check_interval)
		mmp_check_interval = mmp_s->mmp_check_interval;

	wait_time = mmp_check_interval * 2 + 1;

	if (mmp_s->mmp_seq == EXT4_MMP_SEQ_CLEAN)
		retval = 0;
	else if (mmp_s->mmp_seq == EXT4_MMP_SEQ_FSCK)
		retval = EXT2_ET_MMP_FSCK_ON;
	else if (mmp_s->mmp_seq > EXT4_MMP_SEQ_MAX)
		retval = EXT2_ET_MMP_UNKNOWN_SEQ;

	if (retval)
		goto check_error;

	/* Print warning if e2fck will wait for more than 20 secs. */
	if (verbose || wait_time > EXT4_MMP_MIN_CHECK_INTERVAL * 4) {
		log_out(ctx, _("MMP interval is %u seconds and total wait "
			       "time is %u seconds. Please wait...\n"),
			mmp_check_interval, wait_time * 2);
	}

	return 0;

check_error:

	if (retval == EXT2_ET_MMP_BAD_BLOCK) {
		if (fix_problem(ctx, PR_0_MMP_INVALID_BLK, &pctx)) {
			fs->super->s_mmp_block = 0;
			ext2fs_mark_super_dirty(fs);
			retval = 0;
		}
	} else if (retval == EXT2_ET_MMP_FAILED) {
		com_err(ctx->program_name, retval, "%s",
			_("while checking MMP block"));
		dump_mmp_msg(fs->mmp_buf, NULL);
	} else if (retval == EXT2_ET_MMP_FSCK_ON ||
		   retval == EXT2_ET_MMP_UNKNOWN_SEQ) {
		com_err(ctx->program_name, retval, "%s",
			_("while checking MMP block"));
		dump_mmp_msg(fs->mmp_buf,
			     _("If you are sure the filesystem is not "
			       "in use on any node, run:\n"
			       "'tune2fs -f -E clear_mmp {device}'\n"));
	} else if (retval == EXT2_ET_MMP_MAGIC_INVALID) {
		if (fix_problem(ctx, PR_0_MMP_INVALID_MAGIC, &pctx)) {
			ext2fs_mmp_clear(fs);
			retval = 0;
		}
	} else if (retval == EXT2_ET_MMP_CSUM_INVALID) {
		if (fix_problem(ctx, PR_0_MMP_CSUM_INVALID, &pctx)) {
			ext2fs_mmp_clear(fs);
			retval = 0;
		}
	} else
		com_err(ctx->program_name, retval, "%s",
			_("while reading MMP block"));
	return retval;
}

int main (int argc, char *argv[])
{
	errcode_t	retval = 0, retval2 = 0, orig_retval = 0;
	int		exit_value = FSCK_OK;
	ext2_filsys	fs = 0;
	io_manager	io_ptr;
	struct ext2_super_block *sb;
	const char	*lib_ver_date;
	int		my_ver, lib_ver;
	e2fsck_t	ctx;
	blk64_t		orig_superblock;
	struct problem_context pctx;
	int flags, run_result, was_changed;
	int journal_size;
	int sysval, sys_page_size = 4096;
	int old_bitmaps;
	__u32 features[3];
	char *cp;
	int qtype = -99;  /* quota type */

	clear_problem_context(&pctx);
	sigcatcher_setup();
#ifdef MTRACE
	mtrace();
#endif
#ifdef MCHECK
	mcheck(0);
#endif
#ifdef ENABLE_NLS
	setlocale(LC_MESSAGES, "");
	setlocale(LC_CTYPE, "");
	bindtextdomain(NLS_CAT_NAME, LOCALEDIR);
	textdomain(NLS_CAT_NAME);
	set_com_err_gettext(gettext);
#endif
	my_ver = ext2fs_parse_version_string(my_ver_string);
	lib_ver = ext2fs_get_library_version(0, &lib_ver_date);
	if (my_ver > lib_ver) {
		fprintf( stderr, "%s",
			 _("Error: ext2fs library version out of date!\n"));
		show_version_only++;
	}

	retval = PRS(argc, argv, &ctx);
	if (retval) {
		com_err("e2fsck", retval, "%s",
			_("while trying to initialize program"));
		exit(FSCK_ERROR);
	}
	reserve_stdio_fds();

	set_up_logging(ctx);
	if (ctx->logf) {
		int i;
		fputs("E2fsck run: ", ctx->logf);
		for (i = 0; i < argc; i++) {
			if (i)
				fputc(' ', ctx->logf);
			fputs(argv[i], ctx->logf);
		}
		fputc('\n', ctx->logf);
	}

	init_resource_track(&ctx->global_rtrack, NULL);
	if (!(ctx->options & E2F_OPT_PREEN) || show_version_only)
		log_err(ctx, "e2fsck %s (%s)\n", my_ver_string,
			 my_ver_date);

	if (show_version_only) {
		log_err(ctx, _("\tUsing %s, %s\n"),
			error_message(EXT2_ET_BASE), lib_ver_date);
		exit(FSCK_OK);
	}

	check_mount(ctx);

	if (!(ctx->options & E2F_OPT_PREEN) &&
	    !(ctx->options & E2F_OPT_NO) &&
	    !(ctx->options & E2F_OPT_YES)) {
		if (!ctx->interactive)
			fatal_error(ctx,
				    _("need terminal for interactive repairs"));
	}
	ctx->superblock = ctx->use_superblock;

	flags = EXT2_FLAG_SKIP_MMP;
restart:
#ifdef CONFIG_TESTIO_DEBUG
	if (getenv("TEST_IO_FLAGS") || getenv("TEST_IO_BLOCK")) {
		io_ptr = test_io_manager;
		test_io_backing_manager = unix_io_manager;
	} else
#endif
		io_ptr = unix_io_manager;
	flags |= EXT2_FLAG_NOFREE_ON_ERROR;
	profile_get_boolean(ctx->profile, "options", "old_bitmaps", 0, 0,
			    &old_bitmaps);
	if (!old_bitmaps)
		flags |= EXT2_FLAG_64BITS;
	if ((ctx->options & E2F_OPT_READONLY) == 0) {
		flags |= EXT2_FLAG_RW;
		if (!(ctx->mount_flags & EXT2_MF_ISROOT &&
		      ctx->mount_flags & EXT2_MF_READONLY))
			flags |= EXT2_FLAG_EXCLUSIVE;
		if ((ctx->mount_flags & EXT2_MF_READONLY) &&
		    (ctx->options & E2F_OPT_FORCE))
			flags &= ~EXT2_FLAG_EXCLUSIVE;
	}

	ctx->openfs_flags = flags;
	retval = try_open_fs(ctx, flags, io_ptr, &fs);

	if (!ctx->superblock && !(ctx->options & E2F_OPT_PREEN) &&
	    !(ctx->flags & E2F_FLAG_SB_SPECIFIED) &&
	    ((retval == EXT2_ET_BAD_MAGIC) ||
	     (retval == EXT2_ET_SB_CSUM_INVALID) ||
	     (retval == EXT2_ET_CORRUPT_SUPERBLOCK) ||
	     ((retval == 0) && (retval2 = ext2fs_check_desc(fs))))) {
		if (retval) {
			pctx.errcode = retval;
			fix_problem(ctx, PR_0_OPEN_FAILED, &pctx);
		}
		if (retval2) {
			pctx.errcode = retval2;
			fix_problem(ctx, PR_0_CHECK_DESC_FAILED, &pctx);
		}
		pctx.errcode = 0;
		if (retval2 == ENOMEM || retval2 == EXT2_ET_NO_MEMORY) {
			retval = retval2;
			goto failure;
		}
		if (fs->flags & EXT2_FLAG_NOFREE_ON_ERROR) {
			ext2fs_free(fs);
			fs = NULL;
		}
		if (!fs || (fs->group_desc_count > 1)) {
			log_out(ctx, _("%s: %s trying backup blocks...\n"),
				ctx->program_name,
				retval ? _("Superblock invalid,") :
				_("Group descriptors look bad..."));
			orig_superblock = ctx->superblock;
			get_backup_sb(ctx, fs, ctx->filesystem_name, io_ptr);
			if (fs)
				ext2fs_close_free(&fs);
			orig_retval = retval;
			retval = try_open_fs(ctx, flags, io_ptr, &fs);
			if ((orig_retval == 0) && retval != 0) {
				if (fs)
					ext2fs_close_free(&fs);
				log_out(ctx, _("%s: %s while using the "
					       "backup blocks"),
					ctx->program_name,
					error_message(retval));
				log_out(ctx, _("%s: going back to original "
					       "superblock\n"),
					ctx->program_name);
				ctx->superblock = orig_superblock;
				retval = try_open_fs(ctx, flags, io_ptr, &fs);
			}
		}
	}
	if (((retval == EXT2_ET_UNSUPP_FEATURE) ||
	     (retval == EXT2_ET_RO_UNSUPP_FEATURE)) &&
	    fs && fs->super) {
		sb = fs->super;
		features[0] = (sb->s_feature_compat &
			       ~EXT2_LIB_FEATURE_COMPAT_SUPP);
		features[1] = (sb->s_feature_incompat &
			       ~EXT2_LIB_FEATURE_INCOMPAT_SUPP);
		features[2] = (sb->s_feature_ro_compat &
			       ~EXT2_LIB_FEATURE_RO_COMPAT_SUPP);
		if (features[0] || features[1] || features[2])
			goto print_unsupp_features;
	}
failure:
	if (retval) {
		if (orig_retval)
			retval = orig_retval;
		com_err(ctx->program_name, retval, _("while trying to open %s"),
			ctx->filesystem_name);
		if (retval == EXT2_ET_REV_TOO_HIGH) {
			log_out(ctx, "%s",
				_("The filesystem revision is apparently "
				  "too high for this version of e2fsck.\n"
				  "(Or the filesystem superblock "
				  "is corrupt)\n\n"));
			fix_problem(ctx, PR_0_SB_CORRUPT, &pctx);
		} else if (retval == EXT2_ET_SHORT_READ)
			log_out(ctx, "%s",
				_("Could this be a zero-length partition?\n"));
		else if ((retval == EPERM) || (retval == EACCES))
			log_out(ctx, _("You must have %s access to the "
				       "filesystem or be root\n"),
			       (ctx->options & E2F_OPT_READONLY) ?
			       "r/o" : "r/w");
		else if (retval == ENXIO)
			log_out(ctx, "%s",
				_("Possibly non-existent or swap device?\n"));
		else if (retval == EBUSY)
			log_out(ctx, "%s", _("Filesystem mounted or opened "
					 "exclusively by another program?\n"));
		else if (retval == ENOENT)
			log_out(ctx, "%s",
				_("Possibly non-existent device?\n"));
#ifdef EROFS
		else if (retval == EROFS)
			log_out(ctx, "%s", _("Disk write-protected; use the "
					     "-n option to do a read-only\n"
					     "check of the device.\n"));
#endif
		else
			fix_problem(ctx, PR_0_SB_CORRUPT, &pctx);
		fatal_error(ctx, 0);
	}
	/*
	 * We only update the master superblock because (a) paranoia;
	 * we don't want to corrupt the backup superblocks, and (b) we
	 * don't need to update the mount count and last checked
	 * fields in the backup superblock (the kernel doesn't update
	 * the backup superblocks anyway).  With newer versions of the
	 * library this flag is set by ext2fs_open2(), but we set this
	 * here just to be sure.  (No, we don't support e2fsck running
	 * with some other libext2fs than the one that it was shipped
	 * with, but just in case....)
	 */
	fs->flags |= EXT2_FLAG_MASTER_SB_ONLY;

	if (!(ctx->flags & E2F_FLAG_GOT_DEVSIZE)) {
		__u32 blocksize = EXT2_BLOCK_SIZE(fs->super);
		int need_restart = 0;

		pctx.errcode = ext2fs_get_device_size2(ctx->filesystem_name,
						       blocksize,
						       &ctx->num_blocks);
		/*
		 * The floppy driver refuses to allow anyone else to
		 * open the device if has been opened with O_EXCL;
		 * this is unlike other block device drivers in Linux.
		 * To handle this, we close the filesystem and then
		 * reopen the filesystem after we get the device size.
		 */
		if (pctx.errcode == EBUSY) {
			ext2fs_close_free(&fs);
			need_restart++;
			pctx.errcode =
				ext2fs_get_device_size2(ctx->filesystem_name,
							blocksize,
							&ctx->num_blocks);
		}
		if (pctx.errcode == EXT2_ET_UNIMPLEMENTED)
			ctx->num_blocks = 0;
		else if (pctx.errcode) {
			fix_problem(ctx, PR_0_GETSIZE_ERROR, &pctx);
			ctx->flags |= E2F_FLAG_ABORT;
			fatal_error(ctx, 0);
		}
		ctx->flags |= E2F_FLAG_GOT_DEVSIZE;
		if (need_restart)
			goto restart;
	}

	ctx->fs = fs;
	fs->now = ctx->now;
	sb = fs->super;

	if (sb->s_rev_level > E2FSCK_CURRENT_REV) {
		com_err(ctx->program_name, EXT2_ET_REV_TOO_HIGH,
			_("while trying to open %s"),
			ctx->filesystem_name);
	get_newer:
		fatal_error(ctx, _("Get a newer version of e2fsck!"));
	}

	/*
	 * Set the device name, which is used whenever we print error
	 * or informational messages to the user.
	 */
	if (ctx->device_name == 0 &&
	    (sb->s_volume_name[0] != 0)) {
		ctx->device_name = string_copy(ctx, sb->s_volume_name,
					       sizeof(sb->s_volume_name));
	}
	if (ctx->device_name == 0)
		ctx->device_name = string_copy(ctx, ctx->filesystem_name, 0);
	for (cp = ctx->device_name; *cp; cp++)
		if (isspace(*cp) || *cp == ':')
			*cp = '_';

	ehandler_init(fs->io);

	if ((fs->super->s_feature_incompat & EXT4_FEATURE_INCOMPAT_MMP) &&
	    (flags & EXT2_FLAG_SKIP_MMP)) {
		if (e2fsck_check_mmp(fs, ctx))
			fatal_error(ctx, 0);

		/*
		 * Restart in order to reopen fs but this time start mmp.
		 */
		ext2fs_close_free(&fs);
		flags &= ~EXT2_FLAG_SKIP_MMP;
		goto restart;
	}

	if (ctx->logf)
		fprintf(ctx->logf, "Filesystem UUID: %s\n",
			e2p_uuid2str(sb->s_uuid));

	/*
	 * Make sure the ext3 superblock fields are consistent.
	 */
	retval = e2fsck_check_ext3_journal(ctx);
	if (retval) {
		com_err(ctx->program_name, retval,
			_("while checking ext3 journal for %s"),
			ctx->device_name);
		fatal_error(ctx, 0);
	}

	/*
	 * Check to see if we need to do ext3-style recovery.  If so,
	 * do it, and then restart the fsck.
	 */
	if (sb->s_feature_incompat & EXT3_FEATURE_INCOMPAT_RECOVER) {
		if (ctx->options & E2F_OPT_READONLY) {
			log_out(ctx, "%s",
				_("Warning: skipping journal recovery because "
				  "doing a read-only filesystem check.\n"));
			io_channel_flush(ctx->fs->io);
		} else {
			if (ctx->flags & E2F_FLAG_RESTARTED) {
				/*
				 * Whoops, we attempted to run the
				 * journal twice.  This should never
				 * happen, unless the hardware or
				 * device driver is being bogus.
				 */
				com_err(ctx->program_name, 0,
					_("unable to set superblock flags "
					  "on %s\n"), ctx->device_name);
				fatal_error(ctx, 0);
			}
			retval = e2fsck_run_ext3_journal(ctx);
			if (retval) {
				com_err(ctx->program_name, retval,
				_("while recovering ext3 journal of %s"),
					ctx->device_name);
				fatal_error(ctx, 0);
			}
			ext2fs_close_free(&ctx->fs);
			ctx->flags |= E2F_FLAG_RESTARTED;
			goto restart;
		}
	}

	/*
	 * Check for compatibility with the feature sets.  We need to
	 * be more stringent than ext2fs_open().
	 */
	features[0] = sb->s_feature_compat & ~EXT2_LIB_FEATURE_COMPAT_SUPP;
	features[1] = sb->s_feature_incompat & ~EXT2_LIB_FEATURE_INCOMPAT_SUPP;
	features[2] = (sb->s_feature_ro_compat &
		       ~EXT2_LIB_FEATURE_RO_COMPAT_SUPP);
print_unsupp_features:
	if (features[0] || features[1] || features[2]) {
		int	i, j;
		__u32	*mask = features, m;

		log_err(ctx, _("%s has unsupported feature(s):"),
			ctx->filesystem_name);

		for (i=0; i <3; i++,mask++) {
			for (j=0,m=1; j < 32; j++, m<<=1) {
				if (*mask & m)
					log_err(ctx, " %s",
						e2p_feature2string(i, m));
			}
		}
		log_err(ctx, "\n");
		goto get_newer;
	}
#ifdef ENABLE_COMPRESSION
	if (sb->s_feature_incompat & EXT2_FEATURE_INCOMPAT_COMPRESSION)
		log_err(ctx, _("%s: warning: compression support "
			       "is experimental.\n"),
			ctx->program_name);
#endif
#ifndef ENABLE_HTREE
	if (sb->s_feature_compat & EXT2_FEATURE_COMPAT_DIR_INDEX) {
		log_err(ctx, _("%s: e2fsck not compiled with HTREE support,\n\t"
			  "but filesystem %s has HTREE directories.\n"),
			ctx->program_name, ctx->device_name);
		goto get_newer;
	}
#endif

	/*
	 * If the user specified a specific superblock, presumably the
	 * master superblock has been trashed.  So we mark the
	 * superblock as dirty, so it can be written out.
	 */
	if (ctx->superblock &&
	    !(ctx->options & E2F_OPT_READONLY))
		ext2fs_mark_super_dirty(fs);

	/*
	 * Calculate the number of filesystem blocks per pagesize.  If
	 * fs->blocksize > page_size, set the number of blocks per
	 * pagesize to 1 to avoid division by zero errors.
	 */
#ifdef _SC_PAGESIZE
	sysval = sysconf(_SC_PAGESIZE);
	if (sysval > 0)
		sys_page_size = sysval;
#endif /* _SC_PAGESIZE */
	ctx->blocks_per_page = sys_page_size / fs->blocksize;
	if (ctx->blocks_per_page == 0)
		ctx->blocks_per_page = 1;

	if (ctx->superblock)
		set_latch_flags(PR_LATCH_RELOC, PRL_LATCHED, 0);
	ext2fs_mark_valid(fs);
	check_super_block(ctx);
	if (ctx->flags & E2F_FLAG_SIGNAL_MASK)
		fatal_error(ctx, 0);
	check_if_skip(ctx);
	check_resize_inode(ctx);
	if (bad_blocks_file)
		read_bad_blocks_file(ctx, bad_blocks_file, replace_bad_blocks);
	else if (cflag)
		read_bad_blocks_file(ctx, 0, !keep_bad_blocks); /* Test disk */
	if (ctx->flags & E2F_FLAG_SIGNAL_MASK)
		fatal_error(ctx, 0);

	/*
	 * Mark the system as valid, 'til proven otherwise
	 */
	ext2fs_mark_valid(fs);

	retval = ext2fs_read_bb_inode(fs, &fs->badblocks);
	if (retval) {
		log_out(ctx, _("%s: %s while reading bad blocks inode\n"),
			ctx->program_name, error_message(retval));
		preenhalt(ctx);
		log_out(ctx, "%s", _("This doesn't bode well, "
				     "but we'll try to go on...\n"));
	}

	/*
	 * Save the journal size in megabytes.
	 * Try and use the journal size from the backup else let e2fsck
	 * find the default journal size.
	 */
	if (sb->s_jnl_backup_type == EXT3_JNL_BACKUP_BLOCKS)
		journal_size = (sb->s_jnl_blocks[15] << (32 - 20)) |
			       (sb->s_jnl_blocks[16] >> 20);
	else
		journal_size = -1;

	if (sb->s_feature_ro_compat & EXT4_FEATURE_RO_COMPAT_QUOTA) {
		/* Quotas were enabled. Do quota accounting during fsck. */
		if ((sb->s_usr_quota_inum && sb->s_grp_quota_inum) ||
		    (!sb->s_usr_quota_inum && !sb->s_grp_quota_inum))
			qtype = -1;
		else
			qtype = sb->s_usr_quota_inum ? USRQUOTA : GRPQUOTA;

		quota_init_context(&ctx->qctx, ctx->fs, qtype);
	}

	run_result = e2fsck_run(ctx);
	e2fsck_clear_progbar(ctx);

	if (!ctx->invalid_bitmaps &&
	    (ctx->flags & E2F_FLAG_JOURNAL_INODE)) {
		if (fix_problem(ctx, PR_6_RECREATE_JOURNAL, &pctx)) {
			if (journal_size < 1024)
				journal_size = ext2fs_default_journal_size(ext2fs_blocks_count(fs->super));
			if (journal_size < 0) {
				fs->super->s_feature_compat &=
					~EXT3_FEATURE_COMPAT_HAS_JOURNAL;
				fs->flags &= ~EXT2_FLAG_MASTER_SB_ONLY;
				log_out(ctx, "%s: Couldn't determine "
					"journal size\n", ctx->program_name);
				goto no_journal;
			}
			log_out(ctx, _("Creating journal (%d blocks): "),
			       journal_size);
			fflush(stdout);
			retval = ext2fs_add_journal_inode(fs,
							  journal_size, 0);
			if (retval) {
				log_out(ctx, "%s: while trying to create "
					"journal\n", error_message(retval));
				goto no_journal;
			}
			log_out(ctx, "%s", _(" Done.\n"));
			log_out(ctx, "%s",
				_("\n*** journal has been re-created - "
				  "filesystem is now ext3 again ***\n"));
		}
	}
no_journal:

	if (ctx->qctx) {
		int i, needs_writeout;
		for (i = 0; i < MAXQUOTAS; i++) {
			if (qtype != -1 && qtype != i)
				continue;
			needs_writeout = 0;
			pctx.num = i;
			retval = quota_compare_and_update(ctx->qctx, i,
							  &needs_writeout);
			if ((retval || needs_writeout) &&
			    fix_problem(ctx, PR_6_UPDATE_QUOTAS, &pctx))
				quota_write_inode(ctx->qctx, i);
		}
		quota_release_context(&ctx->qctx);
	}

	if (run_result == E2F_FLAG_RESTART) {
		log_out(ctx, "%s",
			_("Restarting e2fsck from the beginning...\n"));
		retval = e2fsck_reset_context(ctx);
		if (retval) {
			com_err(ctx->program_name, retval, "%s",
				_("while resetting context"));
			fatal_error(ctx, 0);
		}
		ext2fs_close_free(&fs);
		goto restart;
	}
	if (run_result & E2F_FLAG_ABORT)
		fatal_error(ctx, _("aborted"));

#ifdef MTRACE
	mtrace_print("Cleanup");
#endif
	was_changed = ext2fs_test_changed(fs);
	if (run_result & E2F_FLAG_CANCEL) {
		log_out(ctx, _("%s: e2fsck canceled.\n"), ctx->device_name ?
			ctx->device_name : ctx->filesystem_name);
		exit_value |= FSCK_CANCELED;
	} else if (!(ctx->options & E2F_OPT_READONLY)) {
		if (ext2fs_test_valid(fs)) {
			if (!(sb->s_state & EXT2_VALID_FS))
				exit_value |= FSCK_NONDESTRUCT;
			sb->s_state = EXT2_VALID_FS;
			if (check_backup_super_block(ctx))
				fs->flags &= ~EXT2_FLAG_MASTER_SB_ONLY;
		} else
			sb->s_state &= ~EXT2_VALID_FS;
		if (!(ctx->flags & E2F_FLAG_TIME_INSANE))
			sb->s_lastcheck = ctx->now;
		sb->s_mnt_count = 0;
		memset(((char *) sb) + EXT4_S_ERR_START, 0, EXT4_S_ERR_LEN);
		pctx.errcode = ext2fs_set_gdt_csum(ctx->fs);
		if (pctx.errcode)
			fix_problem(ctx, PR_6_SET_BG_CHECKSUM, &pctx);
		ext2fs_mark_super_dirty(fs);
	}

	e2fsck_write_bitmaps(ctx);
	pctx.errcode = ext2fs_flush(ctx->fs);
	if (pctx.errcode)
		fix_problem(ctx, PR_6_FLUSH_FILESYSTEM, &pctx);
	pctx.errcode = io_channel_flush(ctx->fs->io);
	if (pctx.errcode)
		fix_problem(ctx, PR_6_IO_FLUSH, &pctx);

	if (was_changed) {
		exit_value |= FSCK_NONDESTRUCT;
		if (!(ctx->options & E2F_OPT_PREEN))
			log_out(ctx, _("\n%s: ***** FILE SYSTEM WAS "
				       "MODIFIED *****\n"),
				ctx->device_name);
		if (ctx->mount_flags & EXT2_MF_ISROOT) {
			log_out(ctx, _("%s: ***** REBOOT LINUX *****\n"),
				ctx->device_name);
			exit_value |= FSCK_REBOOT;
		}
	}
	if (!ext2fs_test_valid(fs) ||
	    ((exit_value & FSCK_CANCELED) &&
	     (sb->s_state & EXT2_ERROR_FS))) {
		log_out(ctx, _("\n%s: ********** WARNING: Filesystem still has "
			       "errors **********\n\n"), ctx->device_name);
		exit_value |= FSCK_UNCORRECTED;
		exit_value &= ~FSCK_NONDESTRUCT;
	}
	if (exit_value & FSCK_CANCELED) {
		int	allow_cancellation;

		profile_get_boolean(ctx->profile, "options",
				    "allow_cancellation", 0, 0,
				    &allow_cancellation);
		exit_value &= ~FSCK_NONDESTRUCT;
		if (allow_cancellation && ext2fs_test_valid(fs) &&
		    (sb->s_state & EXT2_VALID_FS) &&
		    !(sb->s_state & EXT2_ERROR_FS))
			exit_value = 0;
	} else
		show_stats(ctx);

<<<<<<< HEAD
	if ((run_result & E2F_FLAG_CANCEL) == 0 &&
	    ext2fs_has_group_desc_csum(ctx->fs) &&
	    !(ctx->options & E2F_OPT_READONLY)) {
		retval = ext2fs_set_gdt_csum(ctx->fs);
		if (retval) {
			com_err(ctx->program_name, retval, "%s",
				_("while setting block group checksum info"));
			fatal_error(ctx, 0);
		}
	}

	e2fsck_write_bitmaps(ctx);
	io_channel_flush(ctx->fs->io);
=======
>>>>>>> 115d4b4b
	print_resource_track(ctx, NULL, &ctx->global_rtrack, ctx->fs->io);

	ext2fs_close_free(&ctx->fs);
	free(ctx->journal_name);

	e2fsck_free_context(ctx);
	remove_error_table(&et_ext2_error_table);
	remove_error_table(&et_prof_error_table);
	return exit_value;
}<|MERGE_RESOLUTION|>--- conflicted
+++ resolved
@@ -1775,22 +1775,6 @@
 	} else
 		show_stats(ctx);
 
-<<<<<<< HEAD
-	if ((run_result & E2F_FLAG_CANCEL) == 0 &&
-	    ext2fs_has_group_desc_csum(ctx->fs) &&
-	    !(ctx->options & E2F_OPT_READONLY)) {
-		retval = ext2fs_set_gdt_csum(ctx->fs);
-		if (retval) {
-			com_err(ctx->program_name, retval, "%s",
-				_("while setting block group checksum info"));
-			fatal_error(ctx, 0);
-		}
-	}
-
-	e2fsck_write_bitmaps(ctx);
-	io_channel_flush(ctx->fs->io);
-=======
->>>>>>> 115d4b4b
 	print_resource_track(ctx, NULL, &ctx->global_rtrack, ctx->fs->io);
 
 	ext2fs_close_free(&ctx->fs);
