mke2fs -q -F -o Linux -b 1024 -g 256 -O inline_data,extents -I 256 test.img 1024
Pass 1: Checking inodes, blocks, and sizes
Pass 2: Checking directory structure
Pass 3: Checking directory connectivity
Pass 4: Checking reference counts
Pass 5: Checking group summary information
test_filesys: 11/128 files (0.0% non-contiguous), 441/1024 blocks
Exit status is 0
debugfs -R "symlink /l_30 xxxxxxxxxxxxxxxxxxxxxxxxxxxxxx" test.img
debugfs -R "symlink /l_60 xxxxxxxxxxxxxxxxxxxxxxxxxxxxxxxxxxxxxxxxxxxxxxxxxxxxxxxxxxxx" test.img
debugfs -R "symlink /l_70 xxxxxxxxxxxxxxxxxxxxxxxxxxxxxxxxxxxxxxxxxxxxxxxxxxxxxxxxxxxxxxxxxxxxxx" test.img
debugfs -R "symlink /l_500 xxxxxxxxxxxxxxxxxxxxxxxxxxxxxxxxxxxxxxxxxxxxxxxxxxxxxxxxxxxxxxxxxxxxxxxxxxxxxxxxxxxxxxxxxxxxxxxxxxxxxxxxxxxxxxxxxxxxxxxxxxxxxxxxxxxxxxxxxxxxxxxxxxxxxxxxxxxxxxxxxxxxxxxxxxxxxxxxxxxxxxxxxxxxxxxxxxxxxxxxxxxxxxxxxxxxxxxxxxxxxxxxxxxxxxxxxxxxxxxxxxxxxxxxxxxxxxxxxxxxxxxxxxxxxxxxxxxxxxxxxxxxxxxxxxxxxxxxxxxxxxxxxxxxxxxxxxxxxxxxxxxxxxxxxxxxxxxxxxxxxxxxxxxxxxxxxxxxxxxxxxxxxxxxxxxxxxxxxxxxxxxxxxxxxxxxxxxxxxxxxxxxxxxxxxxxxxxxxxxxxxxxxxxxxxxxxxxxxxxxxxxxxxxxxxxxxxxxxxxxxxxxxxxxxxxxxxxxxxxxxxxxxxxxxxxxxxxxxxxx" test.img
debugfs -R "symlink /l_1023 xxxxxxxxxxxxxxxxxxxxxxxxxxxxxxxxxxxxxxxxxxxxxxxxxxxxxxxxxxxxxxxxxxxxxxxxxxxxxxxxxxxxxxxxxxxxxxxxxxxxxxxxxxxxxxxxxxxxxxxxxxxxxxxxxxxxxxxxxxxxxxxxxxxxxxxxxxxxxxxxxxxxxxxxxxxxxxxxxxxxxxxxxxxxxxxxxxxxxxxxxxxxxxxxxxxxxxxxxxxxxxxxxxxxxxxxxxxxxxxxxxxxxxxxxxxxxxxxxxxxxxxxxxxxxxxxxxxxxxxxxxxxxxxxxxxxxxxxxxxxxxxxxxxxxxxxxxxxxxxxxxxxxxxxxxxxxxxxxxxxxxxxxxxxxxxxxxxxxxxxxxxxxxxxxxxxxxxxxxxxxxxxxxxxxxxxxxxxxxxxxxxxxxxxxxxxxxxxxxxxxxxxxxxxxxxxxxxxxxxxxxxxxxxxxxxxxxxxxxxxxxxxxxxxxxxxxxxxxxxxxxxxxxxxxxxxxxxxxxxxxxxxxxxxxxxxxxxxxxxxxxxxxxxxxxxxxxxxxxxxxxxxxxxxxxxxxxxxxxxxxxxxxxxxxxxxxxxxxxxxxxxxxxxxxxxxxxxxxxxxxxxxxxxxxxxxxxxxxxxxxxxxxxxxxxxxxxxxxxxxxxxxxxxxxxxxxxxxxxxxxxxxxxxxxxxxxxxxxxxxxxxxxxxxxxxxxxxxxxxxxxxxxxxxxxxxxxxxxxxxxxxxxxxxxxxxxxxxxxxxxxxxxxxxxxxxxxxxxxxxxxxxxxxxxxxxxxxxxxxxxxxxxxxxxxxxxxxxxxxxxxxxxxxxxxxxxxxxxxxxxxxxxxxxxxxxxxxxxxxxxxxxxxxxxxxxxxxxxxxxxxxxxxxxxxxxxxxxxxxxxxxxxxxxxxxxxxxxxxxxxxxxxxxxxxxxxxxxxxxxxxxxxxxxxxxxxxxxxxxxxxxxxxxxxxxxxxxxxxxxxxxxxxxxxxxxxxxxxxxxxxxxxxxxxxxxxxxxxxxxxxxxxxxxxxxxxxxxxxxxxxx" test.img
debugfs -R "symlink /l_1024 xxxxxxxxxxxxxxxxxxxxxxxxxxxxxxxxxxxxxxxxxxxxxxxxxxxxxxxxxxxxxxxxxxxxxxxxxxxxxxxxxxxxxxxxxxxxxxxxxxxxxxxxxxxxxxxxxxxxxxxxxxxxxxxxxxxxxxxxxxxxxxxxxxxxxxxxxxxxxxxxxxxxxxxxxxxxxxxxxxxxxxxxxxxxxxxxxxxxxxxxxxxxxxxxxxxxxxxxxxxxxxxxxxxxxxxxxxxxxxxxxxxxxxxxxxxxxxxxxxxxxxxxxxxxxxxxxxxxxxxxxxxxxxxxxxxxxxxxxxxxxxxxxxxxxxxxxxxxxxxxxxxxxxxxxxxxxxxxxxxxxxxxxxxxxxxxxxxxxxxxxxxxxxxxxxxxxxxxxxxxxxxxxxxxxxxxxxxxxxxxxxxxxxxxxxxxxxxxxxxxxxxxxxxxxxxxxxxxxxxxxxxxxxxxxxxxxxxxxxxxxxxxxxxxxxxxxxxxxxxxxxxxxxxxxxxxxxxxxxxxxxxxxxxxxxxxxxxxxxxxxxxxxxxxxxxxxxxxxxxxxxxxxxxxxxxxxxxxxxxxxxxxxxxxxxxxxxxxxxxxxxxxxxxxxxxxxxxxxxxxxxxxxxxxxxxxxxxxxxxxxxxxxxxxxxxxxxxxxxxxxxxxxxxxxxxxxxxxxxxxxxxxxxxxxxxxxxxxxxxxxxxxxxxxxxxxxxxxxxxxxxxxxxxxxxxxxxxxxxxxxxxxxxxxxxxxxxxxxxxxxxxxxxxxxxxxxxxxxxxxxxxxxxxxxxxxxxxxxxxxxxxxxxxxxxxxxxxxxxxxxxxxxxxxxxxxxxxxxxxxxxxxxxxxxxxxxxxxxxxxxxxxxxxxxxxxxxxxxxxxxxxxxxxxxxxxxxxxxxxxxxxxxxxxxxxxxxxxxxxxxxxxxxxxxxxxxxxxxxxxxxxxxxxxxxxxxxxxxxxxxxxxxxxxxxxxxxxxxxxxxxxxxxxxxxxxxxxxxxxxxxxxxxxxxxxxxxxxxxxxxxxxxxxxxxxxxxxxxxxxxxxx" test.img
ext2fs_symlink: Invalid argument passed to ext2 library while creating symlink "l_1024"
symlink: Invalid argument passed to ext2 library 
debugfs -R "symlink /l_1500 xxxxxxxxxxxxxxxxxxxxxxxxxxxxxxxxxxxxxxxxxxxxxxxxxxxxxxxxxxxxxxxxxxxxxxxxxxxxxxxxxxxxxxxxxxxxxxxxxxxxxxxxxxxxxxxxxxxxxxxxxxxxxxxxxxxxxxxxxxxxxxxxxxxxxxxxxxxxxxxxxxxxxxxxxxxxxxxxxxxxxxxxxxxxxxxxxxxxxxxxxxxxxxxxxxxxxxxxxxxxxxxxxxxxxxxxxxxxxxxxxxxxxxxxxxxxxxxxxxxxxxxxxxxxxxxxxxxxxxxxxxxxxxxxxxxxxxxxxxxxxxxxxxxxxxxxxxxxxxxxxxxxxxxxxxxxxxxxxxxxxxxxxxxxxxxxxxxxxxxxxxxxxxxxxxxxxxxxxxxxxxxxxxxxxxxxxxxxxxxxxxxxxxxxxxxxxxxxxxxxxxxxxxxxxxxxxxxxxxxxxxxxxxxxxxxxxxxxxxxxxxxxxxxxxxxxxxxxxxxxxxxxxxxxxxxxxxxxxxxxxxxxxxxxxxxxxxxxxxxxxxxxxxxxxxxxxxxxxxxxxxxxxxxxxxxxxxxxxxxxxxxxxxxxxxxxxxxxxxxxxxxxxxxxxxxxxxxxxxxxxxxxxxxxxxxxxxxxxxxxxxxxxxxxxxxxxxxxxxxxxxxxxxxxxxxxxxxxxxxxxxxxxxxxxxxxxxxxxxxxxxxxxxxxxxxxxxxxxxxxxxxxxxxxxxxxxxxxxxxxxxxxxxxxxxxxxxxxxxxxxxxxxxxxxxxxxxxxxxxxxxxxxxxxxxxxxxxxxxxxxxxxxxxxxxxxxxxxxxxxxxxxxxxxxxxxxxxxxxxxxxxxxxxxxxxxxxxxxxxxxxxxxxxxxxxxxxxxxxxxxxxxxxxxxxxxxxxxxxxxxxxxxxxxxxxxxxxxxxxxxxxxxxxxxxxxxxxxxxxxxxxxxxxxxxxxxxxxxxxxxxxxxxxxxxxxxxxxxxxxxxxxxxxxxxxxxxxxxxxxxxxxxxxxxxxxxxxxxxxxxxxxxxxxxxxxxxxxxxxxxxxxxxxxxxxxxxxxxxxxxxxxxxxxxxxxxxxxxxxxxxxxxxxxxxxxxxxxxxxxxxxxxxxxxxxxxxxxxxxxxxxxxxxxxxxxxxxxxxxxxxxxxxxxxxxxxxxxxxxxxxxxxxxxxxxxxxxxxxxxxxxxxxxxxxxxxxxxxxxxxxxxxxxxxxxxxxxxxxxxxxxxxxxxxxxxxxxxxxxxxxxxxxxxxxxxxxxxxxxxxxxxxxxxxxxxxxxxxxxxxxxxxxxxxxxxxxxxxxxxxxxxxxxxxxxxxxxxxxxxxxxxxxxxxxxxxxxxxxxxxxxxxxxxxxxxxxxxxxxxxxxxxxxxxxxxxxxxxxxxxxxxxxxxxxxxxxxxxxxxxxxxxxxxxxxxxxxxxxxxxxxxxxxxxxxxxxxxxxxxxxxxxxxxxxxxxxxxxxxxxxxxxxxxxxxxxxxxxxxxxxxxxxxxxxxxxxxxxxxxxxxxxxxxxxxxxxxxxxxx" test.img
ext2fs_symlink: Invalid argument passed to ext2 library while creating symlink "l_1500"
symlink: Invalid argument passed to ext2 library 
debugfs -R "stat /l_30" test.img
Inode: 12   Type: symlink    Mode:  0777   Flags: 0x0
Generation: 0    Version: 0x00000000:00000000
<<<<<<< HEAD
User:     0   Group:     0   Project:     0   Size: 31
File ACL: 0
=======
User:     0   Group:     0   Project:     0   Size: 30
File ACL: 0    Directory ACL: 0
>>>>>>> 0af82798
Links: 1   Blockcount: 0
Fragment:  Address: 0    Number: 0    Size: 0
Size of extra inode fields: 32
Fast link dest: "xxxxxxxxxxxxxxxxxxxxxxxxxxxxxx"
debugfs -R "stat /l_60" test.img
Inode: 13   Type: symlink    Mode:  0777   Flags: 0x10000000
Generation: 0    Version: 0x00000000:00000000
<<<<<<< HEAD
User:     0   Group:     0   Project:     0   Size: 71
File ACL: 0
=======
User:     0   Group:     0   Project:     0   Size: 60
File ACL: 0    Directory ACL: 0
Links: 1   Blockcount: 0
Fragment:  Address: 0    Number: 0    Size: 0
Size of extra inode fields: 32
Extended attributes:
  system.data (0)
Fast link dest: "xxxxxxxxxxxxxxxxxxxxxxxxxxxxxxxxxxxxxxxxxxxxxxxxxxxxxxxxxxxx"
debugfs -R "stat /l_70" test.img
Inode: 14   Type: symlink    Mode:  0777   Flags: 0x10000000
Generation: 0    Version: 0x00000000:00000000
User:     0   Group:     0   Project:     0   Size: 70
File ACL: 0    Directory ACL: 0
>>>>>>> 0af82798
Links: 1   Blockcount: 0
Fragment:  Address: 0    Number: 0    Size: 0
Size of extra inode fields: 32
Extended attributes:
  system.data (10)
Fast link dest: "xxxxxxxxxxxxxxxxxxxxxxxxxxxxxxxxxxxxxxxxxxxxxxxxxxxxxxxxxxxxxxxxxxxxxx"
debugfs -R "stat /l_500" test.img
Inode: 15   Type: symlink    Mode:  0777   Flags: 0x80000
Generation: 0    Version: 0x00000000:00000000
<<<<<<< HEAD
User:     0   Group:     0   Project:     0   Size: 501
File ACL: 0
=======
User:     0   Group:     0   Project:     0   Size: 500
File ACL: 0    Directory ACL: 0
>>>>>>> 0af82798
Links: 1   Blockcount: 2
Fragment:  Address: 0    Number: 0    Size: 0
Size of extra inode fields: 32
EXTENTS:
(0):153
debugfs -R "stat /l_1023" test.img
Inode: 16   Type: symlink    Mode:  0777   Flags: 0x80000
Generation: 0    Version: 0x00000000:00000000
<<<<<<< HEAD
User:     0   Group:     0   Project:     0   Size: 1024
File ACL: 0
=======
User:     0   Group:     0   Project:     0   Size: 1023
File ACL: 0    Directory ACL: 0
>>>>>>> 0af82798
Links: 1   Blockcount: 2
Fragment:  Address: 0    Number: 0    Size: 0
Size of extra inode fields: 32
EXTENTS:
(0):154
debugfs -R "stat /l_1024" test.img
/l_1024: File not found by ext2_lookup 
debugfs -R "stat /l_1500" test.img
/l_1500: File not found by ext2_lookup 
Pass 1: Checking inodes, blocks, and sizes
Pass 2: Checking directory structure
Pass 3: Checking directory connectivity
Pass 4: Checking reference counts
Pass 5: Checking group summary information
test_filesys: 16/128 files (0.0% non-contiguous), 443/1024 blocks
Exit status is 0<|MERGE_RESOLUTION|>--- conflicted
+++ resolved
@@ -20,13 +20,8 @@
 debugfs -R "stat /l_30" test.img
 Inode: 12   Type: symlink    Mode:  0777   Flags: 0x0
 Generation: 0    Version: 0x00000000:00000000
-<<<<<<< HEAD
-User:     0   Group:     0   Project:     0   Size: 31
+User:     0   Group:     0   Project:     0   Size: 30
 File ACL: 0
-=======
-User:     0   Group:     0   Project:     0   Size: 30
-File ACL: 0    Directory ACL: 0
->>>>>>> 0af82798
 Links: 1   Blockcount: 0
 Fragment:  Address: 0    Number: 0    Size: 0
 Size of extra inode fields: 32
@@ -34,12 +29,8 @@
 debugfs -R "stat /l_60" test.img
 Inode: 13   Type: symlink    Mode:  0777   Flags: 0x10000000
 Generation: 0    Version: 0x00000000:00000000
-<<<<<<< HEAD
-User:     0   Group:     0   Project:     0   Size: 71
+User:     0   Group:     0   Project:     0   Size: 60
 File ACL: 0
-=======
-User:     0   Group:     0   Project:     0   Size: 60
-File ACL: 0    Directory ACL: 0
 Links: 1   Blockcount: 0
 Fragment:  Address: 0    Number: 0    Size: 0
 Size of extra inode fields: 32
@@ -50,8 +41,7 @@
 Inode: 14   Type: symlink    Mode:  0777   Flags: 0x10000000
 Generation: 0    Version: 0x00000000:00000000
 User:     0   Group:     0   Project:     0   Size: 70
-File ACL: 0    Directory ACL: 0
->>>>>>> 0af82798
+File ACL: 0
 Links: 1   Blockcount: 0
 Fragment:  Address: 0    Number: 0    Size: 0
 Size of extra inode fields: 32
@@ -61,13 +51,8 @@
 debugfs -R "stat /l_500" test.img
 Inode: 15   Type: symlink    Mode:  0777   Flags: 0x80000
 Generation: 0    Version: 0x00000000:00000000
-<<<<<<< HEAD
-User:     0   Group:     0   Project:     0   Size: 501
+User:     0   Group:     0   Project:     0   Size: 500
 File ACL: 0
-=======
-User:     0   Group:     0   Project:     0   Size: 500
-File ACL: 0    Directory ACL: 0
->>>>>>> 0af82798
 Links: 1   Blockcount: 2
 Fragment:  Address: 0    Number: 0    Size: 0
 Size of extra inode fields: 32
@@ -76,13 +61,8 @@
 debugfs -R "stat /l_1023" test.img
 Inode: 16   Type: symlink    Mode:  0777   Flags: 0x80000
 Generation: 0    Version: 0x00000000:00000000
-<<<<<<< HEAD
-User:     0   Group:     0   Project:     0   Size: 1024
+User:     0   Group:     0   Project:     0   Size: 1023
 File ACL: 0
-=======
-User:     0   Group:     0   Project:     0   Size: 1023
-File ACL: 0    Directory ACL: 0
->>>>>>> 0af82798
 Links: 1   Blockcount: 2
 Fragment:  Address: 0    Number: 0    Size: 0
 Size of extra inode fields: 32
