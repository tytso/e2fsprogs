--- conflicted
+++ resolved
@@ -180,19 +180,12 @@
 						     scan->current_group);
 	scan->inodes_left = EXT2_INODES_PER_GROUP(scan->fs->super);
 	scan->blocks_left = scan->fs->inode_blocks_per_group;
-<<<<<<< HEAD
 	if (ext2fs_has_group_desc_csum(fs)) {
-		scan->inodes_left -=
-			ext2fs_bg_itable_unused(fs, scan->current_group);
-=======
-	if (EXT2_HAS_RO_COMPAT_FEATURE(fs->super,
-				       EXT4_FEATURE_RO_COMPAT_GDT_CSUM)) {
 		__u32 unused = ext2fs_bg_itable_unused(fs, scan->current_group);
 		if (scan->inodes_left > unused)
 			scan->inodes_left -= unused;
 		else
 			scan->inodes_left = 0;
->>>>>>> 13f450ad
 		scan->blocks_left =
 			(scan->inodes_left +
 			 (fs->blocksize / scan->inode_size - 1)) *
@@ -283,19 +276,12 @@
 	scan->bytes_left = 0;
 	scan->inodes_left = EXT2_INODES_PER_GROUP(fs->super);
 	scan->blocks_left = fs->inode_blocks_per_group;
-<<<<<<< HEAD
 	if (ext2fs_has_group_desc_csum(fs)) {
-		scan->inodes_left -=
-			ext2fs_bg_itable_unused(fs, scan->current_group);
-=======
-	if (EXT2_HAS_RO_COMPAT_FEATURE(fs->super,
-				       EXT4_FEATURE_RO_COMPAT_GDT_CSUM)) {
 		__u32 unused = ext2fs_bg_itable_unused(fs, scan->current_group);
 		if (scan->inodes_left > unused)
 			scan->inodes_left -= unused;
 		else
 			scan->inodes_left = 0;
->>>>>>> 13f450ad
 		scan->blocks_left =
 			(scan->inodes_left +
 			 (fs->blocksize / scan->inode_size - 1)) *
