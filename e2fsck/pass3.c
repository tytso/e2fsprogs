/*
 * pass3.c -- pass #3 of e2fsck: Check for directory connectivity
 *
 * Copyright (C) 1993, 1994, 1995, 1996, 1997, 1998, 1999 Theodore Ts'o.
 *
 * %Begin-Header%
 * This file may be redistributed under the terms of the GNU Public
 * License.
 * %End-Header%
 *
 * Pass #3 assures that all directories are connected to the
 * filesystem tree, using the following algorithm:
 *
 * First, the root directory is checked to make sure it exists; if
 * not, e2fsck will offer to create a new one.  It is then marked as
 * "done".
 *
 * Then, pass3 interates over all directory inodes; for each directory
 * it attempts to trace up the filesystem tree, using dirinfo.parent
 * until it reaches a directory which has been marked "done".  If it
 * can not do so, then the directory must be disconnected, and e2fsck
 * will offer to reconnect it to /lost+found.  While it is chasing
 * parent pointers up the filesystem tree, if pass3 sees a directory
 * twice, then it has detected a filesystem loop, and it will again
 * offer to reconnect the directory to /lost+found in to break the
 * filesystem loop.
 *
 * Pass 3 also contains the subroutine, e2fsck_reconnect_file() to
 * reconnect inodes to /lost+found; this subroutine is also used by
 * pass 4.  e2fsck_reconnect_file() calls get_lost_and_found(), which
 * is responsible for creating /lost+found if it does not exist.
 *
 * Pass 3 frees the following data structures:
 *     	- The dirinfo directory information cache.
 */

#include "config.h"
#ifdef HAVE_ERRNO_H
#include <errno.h>
#endif

#include "e2fsck.h"
#include "problem.h"

static void check_root(e2fsck_t ctx);
static int check_directory(e2fsck_t ctx, ext2_ino_t ino,
			   struct problem_context *pctx);
static void fix_dotdot(e2fsck_t ctx, ext2_ino_t ino, ext2_ino_t parent);

static ext2fs_inode_bitmap inode_loop_detect = 0;
static ext2fs_inode_bitmap inode_done_map = 0;

void e2fsck_pass3(e2fsck_t ctx)
{
	ext2_filsys fs = ctx->fs;
	struct dir_info_iter *iter;
#ifdef RESOURCE_TRACK
	struct resource_track	rtrack;
#endif
	struct problem_context	pctx;
	struct dir_info	*dir;
	unsigned long maxdirs, count;

	init_resource_track(&rtrack, ctx->fs->io);
	clear_problem_context(&pctx);

#ifdef MTRACE
	mtrace_print("Pass 3");
#endif

	if (!(ctx->options & E2F_OPT_PREEN))
		fix_problem(ctx, PR_3_PASS_HEADER, &pctx);

	/*
	 * Allocate some bitmaps to do loop detection.
	 */
	pctx.errcode = e2fsck_allocate_inode_bitmap(fs, _("inode done bitmap"),
					EXT2FS_BMAP64_AUTODIR,
					"inode_done_map", &inode_done_map);
	if (pctx.errcode) {
		pctx.num = 2;
		fix_problem(ctx, PR_3_ALLOCATE_IBITMAP_ERROR, &pctx);
		ctx->flags |= E2F_FLAG_ABORT;
		goto abort_exit;
	}
	print_resource_track(ctx, _("Peak memory"), &ctx->global_rtrack, NULL);

	check_root(ctx);
	if (ctx->flags & E2F_FLAG_SIGNAL_MASK)
		goto abort_exit;

	ext2fs_mark_inode_bitmap2(inode_done_map, EXT2_ROOT_INO);

	maxdirs = e2fsck_get_num_dirinfo(ctx);
	count = 1;

	if (ctx->progress)
		if ((ctx->progress)(ctx, 3, 0, maxdirs))
			goto abort_exit;

	iter = e2fsck_dir_info_iter_begin(ctx);
	while ((dir = e2fsck_dir_info_iter(ctx, iter)) != 0) {
		if (ctx->flags & E2F_FLAG_SIGNAL_MASK)
			goto abort_exit;
		if (ctx->progress && (ctx->progress)(ctx, 3, count++, maxdirs))
			goto abort_exit;
		if (ext2fs_test_inode_bitmap2(ctx->inode_dir_map, dir->ino))
			if (check_directory(ctx, dir->ino, &pctx))
				goto abort_exit;
	}
	e2fsck_dir_info_iter_end(ctx, iter);

	/*
	 * Force the creation of /lost+found if not present
	 */
	if ((ctx->flags & E2F_OPT_READONLY) == 0)
		e2fsck_get_lost_and_found(ctx, 1);

	/*
	 * If there are any directories that need to be indexed or
	 * optimized, do it here.
	 */
	e2fsck_rehash_directories(ctx);

abort_exit:
	e2fsck_free_dir_info(ctx);
	if (inode_loop_detect) {
		ext2fs_free_inode_bitmap(inode_loop_detect);
		inode_loop_detect = 0;
	}
	if (inode_done_map) {
		ext2fs_free_inode_bitmap(inode_done_map);
		inode_done_map = 0;
	}

	print_resource_track(ctx, _("Pass 3"), &rtrack, ctx->fs->io);
}

/*
 * This makes sure the root inode is present; if not, we ask if the
 * user wants us to create it.  Not creating it is a fatal error.
 */
static void check_root(e2fsck_t ctx)
{
	ext2_filsys fs = ctx->fs;
	blk64_t			blk;
	struct ext2_inode	inode;
	char *			block;
	struct problem_context	pctx;

	clear_problem_context(&pctx);

	if (ext2fs_test_inode_bitmap2(ctx->inode_used_map, EXT2_ROOT_INO)) {
		/*
		 * If the root inode is not a directory, die here.  The
		 * user must have answered 'no' in pass1 when we
		 * offered to clear it.
		 */
		if (!(ext2fs_test_inode_bitmap2(ctx->inode_dir_map,
					       EXT2_ROOT_INO))) {
			fix_problem(ctx, PR_3_ROOT_NOT_DIR_ABORT, &pctx);
			ctx->flags |= E2F_FLAG_ABORT;
		}
		return;
	}

	if (!fix_problem(ctx, PR_3_NO_ROOT_INODE, &pctx)) {
		fix_problem(ctx, PR_3_NO_ROOT_INODE_ABORT, &pctx);
		ctx->flags |= E2F_FLAG_ABORT;
		return;
	}

	e2fsck_read_bitmaps(ctx);

	/*
	 * First, find a free block
	 */
	pctx.errcode = ext2fs_new_block2(fs, 0, ctx->block_found_map, &blk);
	if (pctx.errcode) {
		pctx.str = "ext2fs_new_block";
		fix_problem(ctx, PR_3_CREATE_ROOT_ERROR, &pctx);
		ctx->flags |= E2F_FLAG_ABORT;
		return;
	}
	ext2fs_mark_block_bitmap2(ctx->block_found_map, blk);
	ext2fs_mark_block_bitmap2(fs->block_map, blk);
	ext2fs_mark_bb_dirty(fs);

	/*
	 * Now let's create the actual data block for the inode
	 */
	pctx.errcode = ext2fs_new_dir_block(fs, EXT2_ROOT_INO, EXT2_ROOT_INO,
					    &block);
	if (pctx.errcode) {
		pctx.str = "ext2fs_new_dir_block";
		fix_problem(ctx, PR_3_CREATE_ROOT_ERROR, &pctx);
		ctx->flags |= E2F_FLAG_ABORT;
		return;
	}

<<<<<<< HEAD
	pctx.errcode = ext2fs_write_dir_block4(fs, blk, block, 0,
					       EXT2_ROOT_INO);
=======
	pctx.errcode = ext2fs_write_dir_block3(fs, blk, block, 0);
>>>>>>> 5ad07aca
	if (pctx.errcode) {
		pctx.str = "ext2fs_write_dir_block3";
		fix_problem(ctx, PR_3_CREATE_ROOT_ERROR, &pctx);
		ctx->flags |= E2F_FLAG_ABORT;
		return;
	}
	ext2fs_free_mem(&block);

	/*
	 * Set up the inode structure
	 */
	memset(&inode, 0, sizeof(inode));
	inode.i_mode = 040755;
	inode.i_size = fs->blocksize;
	inode.i_atime = inode.i_ctime = inode.i_mtime = ctx->now;
	inode.i_links_count = 2;
	ext2fs_iblk_set(fs, &inode, 1);
	inode.i_block[0] = blk;

	/*
	 * Write out the inode.
	 */
	pctx.errcode = ext2fs_write_new_inode(fs, EXT2_ROOT_INO, &inode);
	if (pctx.errcode) {
		pctx.str = "ext2fs_write_inode";
		fix_problem(ctx, PR_3_CREATE_ROOT_ERROR, &pctx);
		ctx->flags |= E2F_FLAG_ABORT;
		return;
	}

	/*
	 * Miscellaneous bookkeeping...
	 */
	e2fsck_add_dir_info(ctx, EXT2_ROOT_INO, EXT2_ROOT_INO);
	ext2fs_icount_store(ctx->inode_count, EXT2_ROOT_INO, 2);
	ext2fs_icount_store(ctx->inode_link_info, EXT2_ROOT_INO, 2);

	ext2fs_mark_inode_bitmap2(ctx->inode_used_map, EXT2_ROOT_INO);
	ext2fs_mark_inode_bitmap2(ctx->inode_dir_map, EXT2_ROOT_INO);
	ext2fs_mark_inode_bitmap2(fs->inode_map, EXT2_ROOT_INO);
	ext2fs_mark_ib_dirty(fs);
}

/*
 * This subroutine is responsible for making sure that a particular
 * directory is connected to the root; if it isn't we trace it up as
 * far as we can go, and then offer to connect the resulting parent to
 * the lost+found.  We have to do loop detection; if we ever discover
 * a loop, we treat that as a disconnected directory and offer to
 * reparent it to lost+found.
 *
 * However, loop detection is expensive, because for very large
 * filesystems, the inode_loop_detect bitmap is huge, and clearing it
 * is non-trivial.  Loops in filesystems are also a rare error case,
 * and we shouldn't optimize for error cases.  So we try two passes of
 * the algorithm.  The first time, we ignore loop detection and merely
 * increment a counter; if the counter exceeds some extreme threshold,
 * then we try again with the loop detection bitmap enabled.
 */
static int check_directory(e2fsck_t ctx, ext2_ino_t dir,
			   struct problem_context *pctx)
{
	ext2_filsys 	fs = ctx->fs;
	ext2_ino_t	ino = dir, parent;
	int		loop_pass = 0, parent_count = 0;

	while (1) {
		/*
		 * Mark this inode as being "done"; by the time we
		 * return from this function, the inode we either be
		 * verified as being connected to the directory tree,
		 * or we will have offered to reconnect this to
		 * lost+found.
		 *
		 * If it was marked done already, then we've reached a
		 * parent we've already checked.
		 */
	  	if (ext2fs_mark_inode_bitmap2(inode_done_map, ino))
			break;

		if (e2fsck_dir_info_get_parent(ctx, ino, &parent)) {
			fix_problem(ctx, PR_3_NO_DIRINFO, pctx);
			return 0;
		}

		/*
		 * If this directory doesn't have a parent, or we've
		 * seen the parent once already, then offer to
		 * reparent it to lost+found
		 */
		if (!parent ||
		    (loop_pass &&
		     (ext2fs_test_inode_bitmap2(inode_loop_detect,
					       parent)))) {
			pctx->ino = ino;
			if (fix_problem(ctx, PR_3_UNCONNECTED_DIR, pctx)) {
				if (e2fsck_reconnect_file(ctx, pctx->ino))
					ext2fs_unmark_valid(fs);
				else {
					fix_dotdot(ctx, pctx->ino,
						   ctx->lost_and_found);
					parent = ctx->lost_and_found;
				}
			}
			break;
		}
		ino = parent;
		if (loop_pass) {
			ext2fs_mark_inode_bitmap2(inode_loop_detect, ino);
		} else if (parent_count++ > 2048) {
			/*
			 * If we've run into a path depth that's
			 * greater than 2048, try again with the inode
			 * loop bitmap turned on and start from the
			 * top.
			 */
			loop_pass = 1;
			if (inode_loop_detect)
				ext2fs_clear_inode_bitmap(inode_loop_detect);
			else {
				pctx->errcode = e2fsck_allocate_inode_bitmap(fs, _("inode loop detection bitmap"), EXT2FS_BMAP64_AUTODIR, "inode_loop_detect", &inode_loop_detect);
				if (pctx->errcode) {
					pctx->num = 1;
					fix_problem(ctx,
				    PR_3_ALLOCATE_IBITMAP_ERROR, pctx);
					ctx->flags |= E2F_FLAG_ABORT;
					return -1;
				}
			}
			ino = dir;
		}
	}

	/*
	 * Make sure that .. and the parent directory are the same;
	 * offer to fix it if not.
	 */
	pctx->ino = dir;
	if (e2fsck_dir_info_get_dotdot(ctx, dir, &pctx->ino2) ||
	    e2fsck_dir_info_get_parent(ctx, dir, &pctx->dir)) {
		fix_problem(ctx, PR_3_NO_DIRINFO, pctx);
		return 0;
	}
	if (pctx->ino2 != pctx->dir) {
		if (fix_problem(ctx, PR_3_BAD_DOT_DOT, pctx))
			fix_dotdot(ctx, dir, pctx->dir);
	}
	return 0;
}

/*
 * This routine gets the lost_and_found inode, making it a directory
 * if necessary
 */
ext2_ino_t e2fsck_get_lost_and_found(e2fsck_t ctx, int fix)
{
	ext2_filsys fs = ctx->fs;
	ext2_ino_t			ino;
	blk64_t			blk;
	errcode_t		retval;
	struct ext2_inode	inode;
	char *			block;
	static const char	name[] = "lost+found";
	struct 	problem_context	pctx;

	if (ctx->lost_and_found)
		return ctx->lost_and_found;

	clear_problem_context(&pctx);

	retval = ext2fs_lookup(fs, EXT2_ROOT_INO, name,
			       sizeof(name)-1, 0, &ino);
	if (retval && !fix)
		return 0;
	if (!retval) {
		if (ext2fs_check_directory(fs, ino) == 0) {
			ctx->lost_and_found = ino;
			return ino;
		}

		/* Lost+found isn't a directory! */
		if (!fix)
			return 0;
		pctx.ino = ino;
		if (!fix_problem(ctx, PR_3_LPF_NOTDIR, &pctx))
			return 0;

		/* OK, unlink the old /lost+found file. */
		pctx.errcode = ext2fs_unlink(fs, EXT2_ROOT_INO, name, ino, 0);
		if (pctx.errcode) {
			pctx.str = "ext2fs_unlink";
			fix_problem(ctx, PR_3_CREATE_LPF_ERROR, &pctx);
			return 0;
		}
		(void) e2fsck_dir_info_set_parent(ctx, ino, 0);
		e2fsck_adjust_inode_count(ctx, ino, -1);
	} else if (retval != EXT2_ET_FILE_NOT_FOUND) {
		pctx.errcode = retval;
		fix_problem(ctx, PR_3_ERR_FIND_LPF, &pctx);
	}
	if (!fix_problem(ctx, PR_3_NO_LF_DIR, 0))
		return 0;

	/*
	 * Read the inode and block bitmaps in; we'll be messing with
	 * them.
	 */
	e2fsck_read_bitmaps(ctx);

	/*
	 * First, find a free block
	 */
	retval = ext2fs_new_block2(fs, 0, ctx->block_found_map, &blk);
	if (retval) {
		pctx.errcode = retval;
		fix_problem(ctx, PR_3_ERR_LPF_NEW_BLOCK, &pctx);
		return 0;
	}
	ext2fs_mark_block_bitmap2(ctx->block_found_map, blk);
	ext2fs_block_alloc_stats2(fs, blk, +1);

	/*
	 * Next find a free inode.
	 */
	retval = ext2fs_new_inode(fs, EXT2_ROOT_INO, 040700,
				  ctx->inode_used_map, &ino);
	if (retval) {
		pctx.errcode = retval;
		fix_problem(ctx, PR_3_ERR_LPF_NEW_INODE, &pctx);
		return 0;
	}
	ext2fs_mark_inode_bitmap2(ctx->inode_used_map, ino);
	ext2fs_mark_inode_bitmap2(ctx->inode_dir_map, ino);
	ext2fs_inode_alloc_stats2(fs, ino, +1, 1);

	/*
	 * Now let's create the actual data block for the inode
	 */
	retval = ext2fs_new_dir_block(fs, ino, EXT2_ROOT_INO, &block);
	if (retval) {
		pctx.errcode = retval;
		fix_problem(ctx, PR_3_ERR_LPF_NEW_DIR_BLOCK, &pctx);
		return 0;
	}

<<<<<<< HEAD
	retval = ext2fs_write_dir_block4(fs, blk, block, 0, ino);
=======
	retval = ext2fs_write_dir_block3(fs, blk, block, 0);
>>>>>>> 5ad07aca
	ext2fs_free_mem(&block);
	if (retval) {
		pctx.errcode = retval;
		fix_problem(ctx, PR_3_ERR_LPF_WRITE_BLOCK, &pctx);
		return 0;
	}

	/*
	 * Set up the inode structure
	 */
	memset(&inode, 0, sizeof(inode));
	inode.i_mode = 040700;
	inode.i_size = fs->blocksize;
	inode.i_atime = inode.i_ctime = inode.i_mtime = ctx->now;
	inode.i_links_count = 2;
	ext2fs_iblk_set(fs, &inode, 1);
	inode.i_block[0] = blk;

	/*
	 * Next, write out the inode.
	 */
	pctx.errcode = ext2fs_write_new_inode(fs, ino, &inode);
	if (pctx.errcode) {
		pctx.str = "ext2fs_write_inode";
		fix_problem(ctx, PR_3_CREATE_LPF_ERROR, &pctx);
		return 0;
	}
	/*
	 * Finally, create the directory link
	 */
	pctx.errcode = ext2fs_link(fs, EXT2_ROOT_INO, name, ino, EXT2_FT_DIR);
	if (pctx.errcode) {
		pctx.str = "ext2fs_link";
		fix_problem(ctx, PR_3_CREATE_LPF_ERROR, &pctx);
		return 0;
	}

	/*
	 * Miscellaneous bookkeeping that needs to be kept straight.
	 */
	e2fsck_add_dir_info(ctx, ino, EXT2_ROOT_INO);
	e2fsck_adjust_inode_count(ctx, EXT2_ROOT_INO, 1);
	ext2fs_icount_store(ctx->inode_count, ino, 2);
	ext2fs_icount_store(ctx->inode_link_info, ino, 2);
	ctx->lost_and_found = ino;
	quota_data_add(ctx->qctx, &inode, ino, fs->blocksize);
	quota_data_inodes(ctx->qctx, &inode, ino, +1);
#if 0
	printf("/lost+found created; inode #%lu\n", ino);
#endif
	return ino;
}

/*
 * This routine will connect a file to lost+found
 */
int e2fsck_reconnect_file(e2fsck_t ctx, ext2_ino_t ino)
{
	ext2_filsys fs = ctx->fs;
	errcode_t	retval;
	char		name[80];
	struct problem_context	pctx;
	struct ext2_inode 	inode;
	int		file_type = 0;

	clear_problem_context(&pctx);
	pctx.ino = ino;

	if (!ctx->bad_lost_and_found && !ctx->lost_and_found) {
		if (e2fsck_get_lost_and_found(ctx, 1) == 0)
			ctx->bad_lost_and_found++;
	}
	if (ctx->bad_lost_and_found) {
		fix_problem(ctx, PR_3_NO_LPF, &pctx);
		return 1;
	}

	sprintf(name, "#%u", ino);
	if (ext2fs_read_inode(fs, ino, &inode) == 0)
		file_type = ext2_file_type(inode.i_mode);
	retval = ext2fs_link(fs, ctx->lost_and_found, name, ino, file_type);
	if (retval == EXT2_ET_DIR_NO_SPACE) {
		if (!fix_problem(ctx, PR_3_EXPAND_LF_DIR, &pctx))
			return 1;
		retval = e2fsck_expand_directory(ctx, ctx->lost_and_found,
						 1, 0);
		if (retval) {
			pctx.errcode = retval;
			fix_problem(ctx, PR_3_CANT_EXPAND_LPF, &pctx);
			return 1;
		}
		retval = ext2fs_link(fs, ctx->lost_and_found, name,
				     ino, file_type);
	}
	if (retval) {
		pctx.errcode = retval;
		fix_problem(ctx, PR_3_CANT_RECONNECT, &pctx);
		return 1;
	}
	e2fsck_adjust_inode_count(ctx, ino, 1);

	return 0;
}

/*
 * Utility routine to adjust the inode counts on an inode.
 */
errcode_t e2fsck_adjust_inode_count(e2fsck_t ctx, ext2_ino_t ino, int adj)
{
	ext2_filsys fs = ctx->fs;
	errcode_t		retval;
	struct ext2_inode 	inode;

	if (!ino)
		return 0;

	retval = ext2fs_read_inode(fs, ino, &inode);
	if (retval)
		return retval;

#if 0
	printf("Adjusting link count for inode %lu by %d (from %d)\n", ino, adj,
	       inode.i_links_count);
#endif

	if (adj == 1) {
		ext2fs_icount_increment(ctx->inode_count, ino, 0);
		if (inode.i_links_count == (__u16) ~0)
			return 0;
		ext2fs_icount_increment(ctx->inode_link_info, ino, 0);
		inode.i_links_count++;
	} else if (adj == -1) {
		ext2fs_icount_decrement(ctx->inode_count, ino, 0);
		if (inode.i_links_count == 0)
			return 0;
		ext2fs_icount_decrement(ctx->inode_link_info, ino, 0);
		inode.i_links_count--;
	}

	retval = ext2fs_write_inode(fs, ino, &inode);
	if (retval)
		return retval;

	return 0;
}

/*
 * Fix parent --- this routine fixes up the parent of a directory.
 */
struct fix_dotdot_struct {
	ext2_filsys	fs;
	ext2_ino_t	parent;
	int		done;
	e2fsck_t	ctx;
};

static int fix_dotdot_proc(struct ext2_dir_entry *dirent,
			   int	offset EXT2FS_ATTR((unused)),
			   int	blocksize EXT2FS_ATTR((unused)),
			   char	*buf EXT2FS_ATTR((unused)),
			   void	*priv_data)
{
	struct fix_dotdot_struct *fp = (struct fix_dotdot_struct *) priv_data;
	errcode_t	retval;
	struct problem_context pctx;

	if (ext2fs_dirent_name_len(dirent) != 2)
		return 0;
	if (strncmp(dirent->name, "..", 2))
		return 0;

	clear_problem_context(&pctx);

	retval = e2fsck_adjust_inode_count(fp->ctx, dirent->inode, -1);
	if (retval) {
		pctx.errcode = retval;
		fix_problem(fp->ctx, PR_3_ADJUST_INODE, &pctx);
	}
	retval = e2fsck_adjust_inode_count(fp->ctx, fp->parent, 1);
	if (retval) {
		pctx.errcode = retval;
		fix_problem(fp->ctx, PR_3_ADJUST_INODE, &pctx);
	}
	dirent->inode = fp->parent;
	if (fp->ctx->fs->super->s_feature_incompat &
	    EXT2_FEATURE_INCOMPAT_FILETYPE)
		ext2fs_dirent_set_file_type(dirent, EXT2_FT_DIR);
	else
		ext2fs_dirent_set_file_type(dirent, EXT2_FT_UNKNOWN);

	fp->done++;
	return DIRENT_ABORT | DIRENT_CHANGED;
}

static void fix_dotdot(e2fsck_t ctx, ext2_ino_t ino, ext2_ino_t parent)
{
	ext2_filsys fs = ctx->fs;
	errcode_t	retval;
	struct fix_dotdot_struct fp;
	struct problem_context pctx;

	fp.fs = fs;
	fp.parent = parent;
	fp.done = 0;
	fp.ctx = ctx;

#if 0
	printf("Fixing '..' of inode %lu to be %lu...\n", ino, parent);
#endif

	clear_problem_context(&pctx);
	pctx.ino = ino;
	if (e2fsck_dir_will_be_rehashed(ctx, ino))
		ctx->fs->flags |= EXT2_FLAG_IGNORE_CSUM_ERRORS;
	retval = ext2fs_dir_iterate(fs, ino, DIRENT_FLAG_INCLUDE_EMPTY,
				    0, fix_dotdot_proc, &fp);
	if (e2fsck_dir_will_be_rehashed(ctx, ino))
		ctx->fs->flags &= ~EXT2_FLAG_IGNORE_CSUM_ERRORS;
	if (retval || !fp.done) {
		pctx.errcode = retval;
		fix_problem(ctx, retval ? PR_3_FIX_PARENT_ERR :
			    PR_3_FIX_PARENT_NOFIND, &pctx);
		ext2fs_unmark_valid(fs);
	}
	(void) e2fsck_dir_info_set_dotdot(ctx, ino, parent);
	if (e2fsck_dir_info_set_parent(ctx, ino, ctx->lost_and_found))
		fix_problem(ctx, PR_3_NO_DIRINFO, &pctx);

	return;
}

/*
 * These routines are responsible for expanding a /lost+found if it is
 * too small.
 */

struct expand_dir_struct {
	blk64_t			num;
	e2_blkcnt_t		guaranteed_size;
	blk64_t			newblocks;
	blk64_t			last_block;
	errcode_t		err;
	e2fsck_t		ctx;
	ext2_ino_t		dir;
};

static int expand_dir_proc(ext2_filsys fs,
			   blk64_t	*blocknr,
			   e2_blkcnt_t	blockcnt,
			   blk64_t ref_block EXT2FS_ATTR((unused)),
			   int ref_offset EXT2FS_ATTR((unused)),
			   void	*priv_data)
{
	struct expand_dir_struct *es = (struct expand_dir_struct *) priv_data;
	blk64_t	new_blk;
	static blk64_t	last_blk = 0;
	char		*block;
	errcode_t	retval;
	e2fsck_t	ctx;

	ctx = es->ctx;

	if (es->guaranteed_size && blockcnt >= es->guaranteed_size)
		return BLOCK_ABORT;

	if (blockcnt > 0)
		es->last_block = blockcnt;
	if (*blocknr) {
		last_blk = *blocknr;
		return 0;
	}
	retval = ext2fs_new_block2(fs, last_blk, ctx->block_found_map,
				  &new_blk);
	if (retval) {
		es->err = retval;
		return BLOCK_ABORT;
	}
	if (blockcnt > 0) {
		retval = ext2fs_new_dir_block(fs, 0, 0, &block);
		if (retval) {
			es->err = retval;
			return BLOCK_ABORT;
		}
		es->num--;
<<<<<<< HEAD
		retval = ext2fs_write_dir_block4(fs, new_blk, block, 0,
						 es->dir);
=======
		retval = ext2fs_write_dir_block3(fs, new_blk, block, 0);
>>>>>>> 5ad07aca
	} else {
		retval = ext2fs_get_mem(fs->blocksize, &block);
		if (retval) {
			es->err = retval;
			return BLOCK_ABORT;
		}
		memset(block, 0, fs->blocksize);
		retval = io_channel_write_blk64(fs->io, new_blk, 1, block);
	}
	if (retval) {
		es->err = retval;
		return BLOCK_ABORT;
	}
	ext2fs_free_mem(&block);
	*blocknr = new_blk;
	ext2fs_mark_block_bitmap2(ctx->block_found_map, new_blk);
	ext2fs_block_alloc_stats2(fs, new_blk, +1);
	es->newblocks++;

	if (es->num == 0)
		return (BLOCK_CHANGED | BLOCK_ABORT);
	else
		return BLOCK_CHANGED;
}

errcode_t e2fsck_expand_directory(e2fsck_t ctx, ext2_ino_t dir,
				  int num, int guaranteed_size)
{
	ext2_filsys fs = ctx->fs;
	errcode_t	retval;
	struct expand_dir_struct es;
	struct ext2_inode	inode;
	blk64_t		sz;

	if (!(fs->flags & EXT2_FLAG_RW))
		return EXT2_ET_RO_FILSYS;

	/*
	 * Read the inode and block bitmaps in; we'll be messing with
	 * them.
	 */
	e2fsck_read_bitmaps(ctx);

	retval = ext2fs_check_directory(fs, dir);
	if (retval)
		return retval;

	es.num = num;
	es.guaranteed_size = guaranteed_size;
	es.last_block = 0;
	es.err = 0;
	es.newblocks = 0;
	es.ctx = ctx;
	es.dir = dir;

	retval = ext2fs_block_iterate3(fs, dir, BLOCK_FLAG_APPEND,
				       0, expand_dir_proc, &es);

	if (es.err)
		return es.err;

	/*
	 * Update the size and block count fields in the inode.
	 */
	retval = ext2fs_read_inode(fs, dir, &inode);
	if (retval)
		return retval;

	sz = (es.last_block + 1) * fs->blocksize;
	inode.i_size = sz;
	inode.i_size_high = sz >> 32;
	ext2fs_iblk_add_blocks(fs, &inode, es.newblocks);
	quota_data_add(ctx->qctx, &inode, dir, es.newblocks * fs->blocksize);

	e2fsck_write_inode(ctx, dir, &inode, "expand_directory");

	return 0;
}
<|MERGE_RESOLUTION|>--- conflicted
+++ resolved
@@ -198,14 +198,10 @@
 		return;
 	}
 
-<<<<<<< HEAD
 	pctx.errcode = ext2fs_write_dir_block4(fs, blk, block, 0,
 					       EXT2_ROOT_INO);
-=======
-	pctx.errcode = ext2fs_write_dir_block3(fs, blk, block, 0);
->>>>>>> 5ad07aca
 	if (pctx.errcode) {
-		pctx.str = "ext2fs_write_dir_block3";
+		pctx.str = "ext2fs_write_dir_block4";
 		fix_problem(ctx, PR_3_CREATE_ROOT_ERROR, &pctx);
 		ctx->flags |= E2F_FLAG_ABORT;
 		return;
@@ -449,11 +445,7 @@
 		return 0;
 	}
 
-<<<<<<< HEAD
 	retval = ext2fs_write_dir_block4(fs, blk, block, 0, ino);
-=======
-	retval = ext2fs_write_dir_block3(fs, blk, block, 0);
->>>>>>> 5ad07aca
 	ext2fs_free_mem(&block);
 	if (retval) {
 		pctx.errcode = retval;
@@ -738,12 +730,8 @@
 			return BLOCK_ABORT;
 		}
 		es->num--;
-<<<<<<< HEAD
 		retval = ext2fs_write_dir_block4(fs, new_blk, block, 0,
 						 es->dir);
-=======
-		retval = ext2fs_write_dir_block3(fs, new_blk, block, 0);
->>>>>>> 5ad07aca
 	} else {
 		retval = ext2fs_get_mem(fs->blocksize, &block);
 		if (retval) {
