/*
 * ext2fs.h --- ext2fs
 *
 * Copyright (C) 1993, 1994, 1995, 1996 Theodore Ts'o.
 *
 * %Begin-Header%
 * This file may be redistributed under the terms of the GNU Library
 * General Public License, version 2.
 * %End-Header%
 */

#ifndef _EXT2FS_EXT2FS_H
#define _EXT2FS_EXT2FS_H

#ifdef __GNUC__
#define EXT2FS_ATTR(x) __attribute__(x)
#else
#define EXT2FS_ATTR(x)
#endif

#ifdef __cplusplus
extern "C" {
#endif

/*
 * Non-GNU C compilers won't necessarily understand inline
 */
#if (!defined(__GNUC__) && !defined(__WATCOMC__))
#define NO_INLINE_FUNCS
#endif

/*
 * Where the master copy of the superblock is located, and how big
 * superblocks are supposed to be.  We define SUPERBLOCK_SIZE because
 * the size of the superblock structure is not necessarily trustworthy
 * (some versions have the padding set up so that the superblock is
 * 1032 bytes long).
 */
#define SUPERBLOCK_OFFSET	1024
#define SUPERBLOCK_SIZE		1024

/*
 * The last ext2fs revision level that this version of the library is
 * able to support.
 */
#define EXT2_LIB_CURRENT_REV	EXT2_DYNAMIC_REV

#ifdef HAVE_SYS_TYPES_H
#include <sys/types.h>
#endif

#include <stdio.h>
#include <stdlib.h>
#include <string.h>
#include <errno.h>

#if EXT2_FLAT_INCLUDES
#include "e2_types.h"
#include "ext2_fs.h"
#include "ext3_extents.h"
#else
#include <ext2fs/ext2_types.h>
#include <ext2fs/ext2_fs.h>
#include <ext2fs/ext3_extents.h>
#endif /* EXT2_FLAT_INCLUDES */

typedef __u32		ext2_ino_t;
typedef __u32		blk_t;
typedef __u64		blk64_t;
typedef __u32		dgrp_t;
typedef __u32		ext2_off_t;
typedef __u64		ext2_off64_t;
typedef __s64		e2_blkcnt_t;
typedef __u32		ext2_dirhash_t;

#if EXT2_FLAT_INCLUDES
#include "com_err.h"
#include "ext2_io.h"
#include "ext2_err.h"
#include "ext2_ext_attr.h"
#else
#include <et/com_err.h>
#include <ext2fs/ext2_io.h>
#include <ext2fs/ext2_err.h>
#include <ext2fs/ext2_ext_attr.h>
#endif

/*
 * Portability help for Microsoft Visual C++
 */
#ifdef _MSC_VER
#define EXT2_QSORT_TYPE int __cdecl
#else
#define EXT2_QSORT_TYPE int
#endif

typedef struct struct_ext2_filsys *ext2_filsys;

#define EXT2FS_MARK_ERROR 	0
#define EXT2FS_UNMARK_ERROR 	1
#define EXT2FS_TEST_ERROR	2

typedef struct ext2fs_struct_generic_bitmap *ext2fs_generic_bitmap;
typedef struct ext2fs_struct_generic_bitmap *ext2fs_inode_bitmap;
typedef struct ext2fs_struct_generic_bitmap *ext2fs_block_bitmap;

#define EXT2_FIRST_INODE(s)	EXT2_FIRST_INO(s)


/*
 * Badblocks list definitions
 */

typedef struct ext2_struct_u32_list *ext2_badblocks_list;
typedef struct ext2_struct_u32_iterate *ext2_badblocks_iterate;

typedef struct ext2_struct_u32_list *ext2_u32_list;
typedef struct ext2_struct_u32_iterate *ext2_u32_iterate;

/* old */
typedef struct ext2_struct_u32_list *badblocks_list;
typedef struct ext2_struct_u32_iterate *badblocks_iterate;

#define BADBLOCKS_FLAG_DIRTY	1

/*
 * ext2_dblist structure and abstractions (see dblist.c)
 */
struct ext2_db_entry2 {
	ext2_ino_t	ino;
	blk64_t	blk;
	e2_blkcnt_t	blockcnt;
};

/* Ye Olde 32-bit version */
struct ext2_db_entry {
	ext2_ino_t	ino;
	blk_t	blk;
	int	blockcnt;
};

typedef struct ext2_struct_dblist *ext2_dblist;

#define DBLIST_ABORT	1

/*
 * ext2_fileio definitions
 */

#define EXT2_FILE_WRITE		0x0001
#define EXT2_FILE_CREATE	0x0002

#define EXT2_FILE_MASK		0x00FF

#define EXT2_FILE_BUF_DIRTY	0x4000
#define EXT2_FILE_BUF_VALID	0x2000

typedef struct ext2_file *ext2_file_t;

#define EXT2_SEEK_SET	0
#define EXT2_SEEK_CUR	1
#define EXT2_SEEK_END	2

/*
 * Flags for the ext2_filsys structure and for ext2fs_open()
 */
#define EXT2_FLAG_RW			0x01
#define EXT2_FLAG_CHANGED		0x02
#define EXT2_FLAG_DIRTY			0x04
#define EXT2_FLAG_VALID			0x08
#define EXT2_FLAG_IB_DIRTY		0x10
#define EXT2_FLAG_BB_DIRTY		0x20
#define EXT2_FLAG_SWAP_BYTES		0x40
#define EXT2_FLAG_SWAP_BYTES_READ	0x80
#define EXT2_FLAG_SWAP_BYTES_WRITE	0x100
#define EXT2_FLAG_MASTER_SB_ONLY	0x200
#define EXT2_FLAG_FORCE			0x400
#define EXT2_FLAG_SUPER_ONLY		0x800
#define EXT2_FLAG_JOURNAL_DEV_OK	0x1000
#define EXT2_FLAG_IMAGE_FILE		0x2000
#define EXT2_FLAG_EXCLUSIVE		0x4000
#define EXT2_FLAG_SOFTSUPP_FEATURES	0x8000
#define EXT2_FLAG_NOFREE_ON_ERROR	0x10000
#define EXT2_FLAG_64BITS		0x20000
#define EXT2_FLAG_PRINT_PROGRESS	0x40000
#define EXT2_FLAG_DIRECT_IO		0x80000
#define EXT2_FLAG_SKIP_MMP		0x100000
#define EXT2_FLAG_IGNORE_CSUM_ERRORS	0x200000

/*
 * Special flag in the ext2 inode i_flag field that means that this is
 * a new inode.  (So that ext2_write_inode() can clear extra fields.)
 */
#define EXT2_NEW_INODE_FL	0x80000000

/*
 * Flags for mkjournal
 */
#define EXT2_MKJOURNAL_V1_SUPER	0x0000001 /* create V1 superblock (deprecated) */
#define EXT2_MKJOURNAL_LAZYINIT	0x0000002 /* don't zero journal inode before use*/
#define EXT2_MKJOURNAL_NO_MNT_CHECK 0x0000004 /* don't check mount status */

struct opaque_ext2_group_desc;

struct struct_ext2_filsys {
	errcode_t			magic;
	io_channel			io;
	int				flags;
	char *				device_name;
	struct ext2_super_block	* 	super;
	unsigned int			blocksize;
	int				fragsize;
	dgrp_t				group_desc_count;
	unsigned long			desc_blocks;
	struct opaque_ext2_group_desc *	group_desc;
	unsigned int			inode_blocks_per_group;
	ext2fs_inode_bitmap		inode_map;
	ext2fs_block_bitmap		block_map;
	/* XXX FIXME-64: not 64-bit safe, but not used? */
	errcode_t (*get_blocks)(ext2_filsys fs, ext2_ino_t ino, blk_t *blocks);
	errcode_t (*check_directory)(ext2_filsys fs, ext2_ino_t ino);
	errcode_t (*write_bitmaps)(ext2_filsys fs);
	errcode_t (*read_inode)(ext2_filsys fs, ext2_ino_t ino,
				struct ext2_inode *inode);
	errcode_t (*write_inode)(ext2_filsys fs, ext2_ino_t ino,
				struct ext2_inode *inode);
	ext2_badblocks_list		badblocks;
	ext2_dblist			dblist;
	__u32				stride;	/* for mke2fs */
	struct ext2_super_block *	orig_super;
	struct ext2_image_hdr *		image_header;
	__u32				umask;
	time_t				now;
	int				cluster_ratio_bits;
	__u16				default_bitmap_type;
	__u16				pad;
	/*
	 * Reserved for future expansion
	 */
	__u32				reserved[5];

	/*
	 * Reserved for the use of the calling application.
	 */
	void *				priv_data;

	/*
	 * Inode cache
	 */
	struct ext2_inode_cache		*icache;
	io_channel			image_io;

	/*
	 * More callback functions
	 */
	errcode_t (*get_alloc_block)(ext2_filsys fs, blk64_t goal,
				     blk64_t *ret);
	void (*block_alloc_stats)(ext2_filsys fs, blk64_t blk, int inuse);

	/*
	 * Buffers for Multiple mount protection(MMP) block.
	 */
	void *mmp_buf;
	void *mmp_cmp;
	int mmp_fd;

	/*
	 * Time at which e2fsck last updated the MMP block.
	 */
	long mmp_last_written;

	/* progress operation functions */
	struct ext2fs_progress_ops *progress_ops;

	/* Precomputed FS UUID checksum for seeding other checksums */
	__u32 csum_seed;
};

#if EXT2_FLAT_INCLUDES
#include "e2_bitops.h"
#else
#include <ext2fs/bitops.h>
#endif

/*
 * 64-bit bitmap backend types
 */
#define EXT2FS_BMAP64_BITARRAY	1
#define EXT2FS_BMAP64_RBTREE	2
#define EXT2FS_BMAP64_AUTODIR	3

/*
 * Return flags for the block iterator functions
 */
#define BLOCK_CHANGED	1
#define BLOCK_ABORT	2
#define BLOCK_ERROR	4

/*
 * Block interate flags
 *
 * BLOCK_FLAG_APPEND, or BLOCK_FLAG_HOLE, indicates that the interator
 * function should be called on blocks where the block number is zero.
 * This is used by ext2fs_expand_dir() to be able to add a new block
 * to an inode.  It can also be used for programs that want to be able
 * to deal with files that contain "holes".
 *
 * BLOCK_FLAG_DEPTH_TRAVERSE indicates that the iterator function for
 * the indirect, doubly indirect, etc. blocks should be called after
 * all of the blocks containined in the indirect blocks are processed.
 * This is useful if you are going to be deallocating blocks from an
 * inode.
 *
 * BLOCK_FLAG_DATA_ONLY indicates that the iterator function should be
 * called for data blocks only.
 *
 * BLOCK_FLAG_READ_ONLY is a promise by the caller that it will not
 * modify returned block number.
 *
 * BLOCK_FLAG_NO_LARGE is for internal use only.  It informs
 * ext2fs_block_iterate2 that large files won't be accepted.
 */
#define BLOCK_FLAG_APPEND	1
#define BLOCK_FLAG_HOLE		1
#define BLOCK_FLAG_DEPTH_TRAVERSE	2
#define BLOCK_FLAG_DATA_ONLY	4
#define BLOCK_FLAG_READ_ONLY	8

#define BLOCK_FLAG_NO_LARGE	0x1000

/*
 * Magic "block count" return values for the block iterator function.
 */
#define BLOCK_COUNT_IND		(-1)
#define BLOCK_COUNT_DIND	(-2)
#define BLOCK_COUNT_TIND	(-3)
#define BLOCK_COUNT_TRANSLATOR	(-4)

#if 0
/*
 * Flags for ext2fs_move_blocks
 */
#define EXT2_BMOVE_GET_DBLIST	0x0001
#define EXT2_BMOVE_DEBUG	0x0002
#endif

/*
 * Generic (non-filesystem layout specific) extents structure
 */

#define EXT2_EXTENT_FLAGS_LEAF		0x0001
#define EXT2_EXTENT_FLAGS_UNINIT	0x0002
#define EXT2_EXTENT_FLAGS_SECOND_VISIT	0x0004

struct ext2fs_extent {
	blk64_t	e_pblk;		/* first physical block */
	blk64_t	e_lblk;		/* first logical block extent covers */
	__u32	e_len;		/* number of blocks covered by extent */
	__u32	e_flags;	/* extent flags */
};

typedef struct ext2_extent_handle *ext2_extent_handle_t;
typedef struct ext2_extent_path *ext2_extent_path_t;

/*
 * Flags used by ext2fs_extent_get()
 */
#define EXT2_EXTENT_CURRENT	0x0000
#define EXT2_EXTENT_MOVE_MASK	0x000F
#define EXT2_EXTENT_ROOT	0x0001
#define EXT2_EXTENT_LAST_LEAF	0x0002
#define EXT2_EXTENT_FIRST_SIB	0x0003
#define EXT2_EXTENT_LAST_SIB	0x0004
#define EXT2_EXTENT_NEXT_SIB	0x0005
#define EXT2_EXTENT_PREV_SIB	0x0006
#define EXT2_EXTENT_NEXT_LEAF	0x0007
#define EXT2_EXTENT_PREV_LEAF	0x0008
#define EXT2_EXTENT_NEXT	0x0009
#define EXT2_EXTENT_PREV	0x000A
#define EXT2_EXTENT_UP		0x000B
#define EXT2_EXTENT_DOWN	0x000C
#define EXT2_EXTENT_DOWN_AND_LAST 0x000D

/*
 * Flags used by ext2fs_extent_insert()
 */
#define EXT2_EXTENT_INSERT_AFTER	0x0001 /* insert after handle loc'n */
#define EXT2_EXTENT_INSERT_NOSPLIT	0x0002 /* insert may not cause split */

/*
 * Flags used by ext2fs_extent_delete()
 */
#define EXT2_EXTENT_DELETE_KEEP_EMPTY	0x001 /* keep node if last extnt gone */

/*
 * Flags used by ext2fs_extent_set_bmap()
 */
#define EXT2_EXTENT_SET_BMAP_UNINIT	0x0001

/*
 * Data structure returned by ext2fs_extent_get_info()
 */
struct ext2_extent_info {
	int		curr_entry;
	int		curr_level;
	int		num_entries;
	int		max_entries;
	int		max_depth;
	int		bytes_avail;
	blk64_t		max_lblk;
	blk64_t		max_pblk;
	__u32		max_len;
	__u32		max_uninit_len;
};

/*
 * Flags for directory block reading and writing functions
 */
#define EXT2_DIRBLOCK_V2_STRUCT	0x0001

/*
 * Return flags for the directory iterator functions
 */
#define DIRENT_CHANGED	1
#define DIRENT_ABORT	2
#define DIRENT_ERROR	3

/*
 * Directory iterator flags
 */

#define DIRENT_FLAG_INCLUDE_EMPTY	1
#define DIRENT_FLAG_INCLUDE_REMOVED	2

#define DIRENT_DOT_FILE		1
#define DIRENT_DOT_DOT_FILE	2
#define DIRENT_OTHER_FILE	3
#define DIRENT_DELETED_FILE	4

/*
 * Inode scan definitions
 */
typedef struct ext2_struct_inode_scan *ext2_inode_scan;

/*
 * ext2fs_scan flags
 */
#define EXT2_SF_CHK_BADBLOCKS	0x0001
#define EXT2_SF_BAD_INODE_BLK	0x0002
#define EXT2_SF_BAD_EXTRA_BYTES	0x0004
#define EXT2_SF_SKIP_MISSING_ITABLE	0x0008
#define EXT2_SF_DO_LAZY		0x0010

/*
 * ext2fs_check_if_mounted flags
 */
#define EXT2_MF_MOUNTED		1
#define EXT2_MF_ISROOT		2
#define EXT2_MF_READONLY	4
#define EXT2_MF_SWAP		8
#define EXT2_MF_BUSY		16

/*
 * Ext2/linux mode flags.  We define them here so that we don't need
 * to depend on the OS's sys/stat.h, since we may be compiling on a
 * non-Linux system.
 */
#define LINUX_S_IFMT  00170000
#define LINUX_S_IFSOCK 0140000
#define LINUX_S_IFLNK	 0120000
#define LINUX_S_IFREG  0100000
#define LINUX_S_IFBLK  0060000
#define LINUX_S_IFDIR  0040000
#define LINUX_S_IFCHR  0020000
#define LINUX_S_IFIFO  0010000
#define LINUX_S_ISUID  0004000
#define LINUX_S_ISGID  0002000
#define LINUX_S_ISVTX  0001000

#define LINUX_S_IRWXU 00700
#define LINUX_S_IRUSR 00400
#define LINUX_S_IWUSR 00200
#define LINUX_S_IXUSR 00100

#define LINUX_S_IRWXG 00070
#define LINUX_S_IRGRP 00040
#define LINUX_S_IWGRP 00020
#define LINUX_S_IXGRP 00010

#define LINUX_S_IRWXO 00007
#define LINUX_S_IROTH 00004
#define LINUX_S_IWOTH 00002
#define LINUX_S_IXOTH 00001

#define LINUX_S_ISLNK(m)	(((m) & LINUX_S_IFMT) == LINUX_S_IFLNK)
#define LINUX_S_ISREG(m)	(((m) & LINUX_S_IFMT) == LINUX_S_IFREG)
#define LINUX_S_ISDIR(m)	(((m) & LINUX_S_IFMT) == LINUX_S_IFDIR)
#define LINUX_S_ISCHR(m)	(((m) & LINUX_S_IFMT) == LINUX_S_IFCHR)
#define LINUX_S_ISBLK(m)	(((m) & LINUX_S_IFMT) == LINUX_S_IFBLK)
#define LINUX_S_ISFIFO(m)	(((m) & LINUX_S_IFMT) == LINUX_S_IFIFO)
#define LINUX_S_ISSOCK(m)	(((m) & LINUX_S_IFMT) == LINUX_S_IFSOCK)

/*
 * ext2 size of an inode
 */
#define EXT2_I_SIZE(i)	((i)->i_size | ((__u64) (i)->i_size_high << 32))

/*
 * ext2_icount_t abstraction
 */
#define EXT2_ICOUNT_OPT_INCREMENT	0x01

typedef struct ext2_icount *ext2_icount_t;

/*
 * Flags for ext2fs_bmap
 */
#define BMAP_ALLOC	0x0001
#define BMAP_SET	0x0002

/*
 * Returned flags from ext2fs_bmap
 */
#define BMAP_RET_UNINIT	0x0001

/*
 * Flags for imager.c functions
 */
#define IMAGER_FLAG_INODEMAP	1
#define IMAGER_FLAG_SPARSEWRITE	2

/*
 * For checking structure magic numbers...
 */

#define EXT2_CHECK_MAGIC(struct, code) \
	  if ((struct)->magic != (code)) return (code)


/*
 * For ext2 compression support
 */
#define EXT2FS_COMPRESSED_BLKADDR ((blk_t) -1)
#define HOLE_BLKADDR(_b) ((_b) == 0 || (_b) == EXT2FS_COMPRESSED_BLKADDR)

/*
 * Features supported by this version of the library
 */
#define EXT2_LIB_FEATURE_COMPAT_SUPP	(EXT2_FEATURE_COMPAT_DIR_PREALLOC|\
					 EXT2_FEATURE_COMPAT_IMAGIC_INODES|\
					 EXT3_FEATURE_COMPAT_HAS_JOURNAL|\
					 EXT2_FEATURE_COMPAT_RESIZE_INODE|\
					 EXT2_FEATURE_COMPAT_DIR_INDEX|\
					 EXT2_FEATURE_COMPAT_EXT_ATTR)

/* This #ifdef is temporary until compression is fully supported */
#ifdef ENABLE_COMPRESSION
#ifndef I_KNOW_THAT_COMPRESSION_IS_EXPERIMENTAL
/* If the below warning bugs you, then have
   `CPPFLAGS=-DI_KNOW_THAT_COMPRESSION_IS_EXPERIMENTAL' in your
   environment at configure time. */
 #warning "Compression support is experimental"
#endif
#define EXT2_LIB_INCOMPAT_COMPRESSION	EXT2_FEATURE_INCOMPAT_COMPRESSION
#else
#define EXT2_LIB_INCOMPAT_COMPRESSION	(0)
#endif

#ifdef CONFIG_MMP
#define EXT4_LIB_INCOMPAT_MMP		EXT4_FEATURE_INCOMPAT_MMP
#else
#define EXT4_LIB_INCOMPAT_MMP		(0)
#endif

#ifdef CONFIG_QUOTA
#define EXT4_LIB_RO_COMPAT_QUOTA	EXT4_FEATURE_RO_COMPAT_QUOTA
#else
#define EXT4_LIB_RO_COMPAT_QUOTA	(0)
#endif

#define EXT2_LIB_FEATURE_INCOMPAT_SUPP	(EXT2_FEATURE_INCOMPAT_FILETYPE|\
					 EXT2_LIB_INCOMPAT_COMPRESSION|\
					 EXT3_FEATURE_INCOMPAT_JOURNAL_DEV|\
					 EXT2_FEATURE_INCOMPAT_META_BG|\
					 EXT3_FEATURE_INCOMPAT_RECOVER|\
					 EXT3_FEATURE_INCOMPAT_EXTENTS|\
					 EXT4_FEATURE_INCOMPAT_FLEX_BG|\
					 EXT4_LIB_INCOMPAT_MMP|\
					 EXT4_FEATURE_INCOMPAT_64BIT)

#define EXT2_LIB_FEATURE_RO_COMPAT_SUPP	(EXT2_FEATURE_RO_COMPAT_SPARSE_SUPER|\
					 EXT4_FEATURE_RO_COMPAT_HUGE_FILE|\
					 EXT2_FEATURE_RO_COMPAT_LARGE_FILE|\
					 EXT4_FEATURE_RO_COMPAT_DIR_NLINK|\
					 EXT4_FEATURE_RO_COMPAT_EXTRA_ISIZE|\
					 EXT4_FEATURE_RO_COMPAT_GDT_CSUM|\
					 EXT4_FEATURE_RO_COMPAT_BIGALLOC|\
					 EXT4_LIB_RO_COMPAT_QUOTA|\
					 EXT4_FEATURE_RO_COMPAT_METADATA_CSUM)

/*
 * These features are only allowed if EXT2_FLAG_SOFTSUPP_FEATURES is passed
 * to ext2fs_openfs()
 */
#define EXT2_LIB_SOFTSUPP_INCOMPAT	(0)
#define EXT2_LIB_SOFTSUPP_RO_COMPAT	(EXT4_FEATURE_RO_COMPAT_REPLICA)


/* Translate a block number to a cluster number */
#define EXT2FS_CLUSTER_RATIO(fs)	(1 << (fs)->cluster_ratio_bits)
#define EXT2FS_CLUSTER_MASK(fs)		(EXT2FS_CLUSTER_RATIO(fs) - 1)
#define EXT2FS_B2C(fs, blk)		((blk) >> (fs)->cluster_ratio_bits)
/* Translate a cluster number to a block number */
#define EXT2FS_C2B(fs, cluster)		((cluster) << (fs)->cluster_ratio_bits)
/* Translate # of blks to # of clusters */
#define EXT2FS_NUM_B2C(fs, blks)	(((blks) + EXT2FS_CLUSTER_MASK(fs)) >> \
					 (fs)->cluster_ratio_bits)

#if defined(HAVE_FSTAT64) && !defined(__OSX_AVAILABLE_BUT_DEPRECATED)
typedef struct stat64 ext2fs_struct_stat;
#else
typedef struct stat ext2fs_struct_stat;
#endif

/*
 * For ext2fs_close2() and ext2fs_flush2(), this flag allows you to
 * avoid the fsync call.
 */
#define EXT2_FLAG_FLUSH_NO_SYNC          1

/*
 * function prototypes
 */
static inline int ext2fs_has_group_desc_csum(ext2_filsys fs)
{
	return EXT2_HAS_RO_COMPAT_FEATURE(fs->super,
			EXT4_FEATURE_RO_COMPAT_GDT_CSUM |
			EXT4_FEATURE_RO_COMPAT_METADATA_CSUM);
}

/* alloc.c */
extern errcode_t ext2fs_new_inode(ext2_filsys fs, ext2_ino_t dir, int mode,
				  ext2fs_inode_bitmap map, ext2_ino_t *ret);
extern errcode_t ext2fs_new_block(ext2_filsys fs, blk_t goal,
				  ext2fs_block_bitmap map, blk_t *ret);
extern errcode_t ext2fs_new_block2(ext2_filsys fs, blk64_t goal,
				   ext2fs_block_bitmap map, blk64_t *ret);
extern errcode_t ext2fs_get_free_blocks(ext2_filsys fs, blk_t start,
					blk_t finish, int num,
					ext2fs_block_bitmap map,
					blk_t *ret);
extern errcode_t ext2fs_get_free_blocks2(ext2_filsys fs, blk64_t start,
					 blk64_t finish, int num,
					 ext2fs_block_bitmap map,
					 blk64_t *ret);
extern errcode_t ext2fs_alloc_block(ext2_filsys fs, blk_t goal,
				    char *block_buf, blk_t *ret);
extern errcode_t ext2fs_alloc_block2(ext2_filsys fs, blk64_t goal,
				     char *block_buf, blk64_t *ret);
extern void ext2fs_set_alloc_block_callback(ext2_filsys fs,
					    errcode_t (*func)(ext2_filsys fs,
							      blk64_t goal,
							      blk64_t *ret),
					    errcode_t (**old)(ext2_filsys fs,
							      blk64_t goal,
							      blk64_t *ret));

/* alloc_sb.c */
extern int ext2fs_reserve_super_and_bgd(ext2_filsys fs,
					dgrp_t group,
					ext2fs_block_bitmap bmap);
extern void ext2fs_set_block_alloc_stats_callback(ext2_filsys fs,
						  void (*func)(ext2_filsys fs,
							       blk64_t blk,
							       int inuse),
						  void (**old)(ext2_filsys fs,
							       blk64_t blk,
							       int inuse));

/* alloc_stats.c */
void ext2fs_inode_alloc_stats(ext2_filsys fs, ext2_ino_t ino, int inuse);
void ext2fs_inode_alloc_stats2(ext2_filsys fs, ext2_ino_t ino,
			       int inuse, int isdir);
void ext2fs_block_alloc_stats(ext2_filsys fs, blk_t blk, int inuse);
void ext2fs_block_alloc_stats2(ext2_filsys fs, blk64_t blk, int inuse);

/* alloc_tables.c */
extern errcode_t ext2fs_allocate_tables(ext2_filsys fs);
extern errcode_t ext2fs_allocate_group_table(ext2_filsys fs, dgrp_t group,
					     ext2fs_block_bitmap bmap);

/* badblocks.c */
extern errcode_t ext2fs_u32_list_create(ext2_u32_list *ret, int size);
extern errcode_t ext2fs_u32_list_add(ext2_u32_list bb, __u32 blk);
extern int ext2fs_u32_list_find(ext2_u32_list bb, __u32 blk);
extern int ext2fs_u32_list_test(ext2_u32_list bb, blk_t blk);
extern errcode_t ext2fs_u32_list_iterate_begin(ext2_u32_list bb,
					       ext2_u32_iterate *ret);
extern int ext2fs_u32_list_iterate(ext2_u32_iterate iter, blk_t *blk);
extern void ext2fs_u32_list_iterate_end(ext2_u32_iterate iter);
extern errcode_t ext2fs_u32_copy(ext2_u32_list src, ext2_u32_list *dest);
extern int ext2fs_u32_list_equal(ext2_u32_list bb1, ext2_u32_list bb2);

extern errcode_t ext2fs_badblocks_list_create(ext2_badblocks_list *ret,
					    int size);
extern errcode_t ext2fs_badblocks_list_add(ext2_badblocks_list bb,
					   blk_t blk);
extern int ext2fs_badblocks_list_test(ext2_badblocks_list bb,
				    blk_t blk);
extern int ext2fs_u32_list_del(ext2_u32_list bb, __u32 blk);
extern void ext2fs_badblocks_list_del(ext2_u32_list bb, __u32 blk);
extern errcode_t
	ext2fs_badblocks_list_iterate_begin(ext2_badblocks_list bb,
					    ext2_badblocks_iterate *ret);
extern int ext2fs_badblocks_list_iterate(ext2_badblocks_iterate iter,
					 blk_t *blk);
extern void ext2fs_badblocks_list_iterate_end(ext2_badblocks_iterate iter);
extern errcode_t ext2fs_badblocks_copy(ext2_badblocks_list src,
				       ext2_badblocks_list *dest);
extern int ext2fs_badblocks_equal(ext2_badblocks_list bb1,
				  ext2_badblocks_list bb2);
extern int ext2fs_u32_list_count(ext2_u32_list bb);

/* bb_compat */
extern errcode_t badblocks_list_create(badblocks_list *ret, int size);
extern errcode_t badblocks_list_add(badblocks_list bb, blk_t blk);
extern int badblocks_list_test(badblocks_list bb, blk_t blk);
extern errcode_t badblocks_list_iterate_begin(badblocks_list bb,
					      badblocks_iterate *ret);
extern int badblocks_list_iterate(badblocks_iterate iter, blk_t *blk);
extern void badblocks_list_iterate_end(badblocks_iterate iter);
extern void badblocks_list_free(badblocks_list bb);

/* bb_inode.c */
extern errcode_t ext2fs_update_bb_inode(ext2_filsys fs,
					ext2_badblocks_list bb_list);

/* bitmaps.c */
extern void ext2fs_free_block_bitmap(ext2fs_block_bitmap bitmap);
extern void ext2fs_free_inode_bitmap(ext2fs_inode_bitmap bitmap);
extern errcode_t ext2fs_copy_bitmap(ext2fs_generic_bitmap src,
				    ext2fs_generic_bitmap *dest);
extern errcode_t ext2fs_write_inode_bitmap(ext2_filsys fs);
extern errcode_t ext2fs_write_block_bitmap (ext2_filsys fs);
extern errcode_t ext2fs_read_inode_bitmap (ext2_filsys fs);
extern errcode_t ext2fs_read_block_bitmap(ext2_filsys fs);
extern errcode_t ext2fs_allocate_block_bitmap(ext2_filsys fs,
					      const char *descr,
					      ext2fs_block_bitmap *ret);
extern errcode_t ext2fs_allocate_subcluster_bitmap(ext2_filsys fs,
						   const char *descr,
						   ext2fs_block_bitmap *ret);
extern int ext2fs_get_bitmap_granularity(ext2fs_block_bitmap bitmap);
extern errcode_t ext2fs_allocate_inode_bitmap(ext2_filsys fs,
					      const char *descr,
					      ext2fs_inode_bitmap *ret);
extern errcode_t ext2fs_fudge_inode_bitmap_end(ext2fs_inode_bitmap bitmap,
					       ext2_ino_t end, ext2_ino_t *oend);
extern errcode_t ext2fs_fudge_block_bitmap_end(ext2fs_block_bitmap bitmap,
					       blk_t end, blk_t *oend);
extern errcode_t ext2fs_fudge_block_bitmap_end2(ext2fs_block_bitmap bitmap,
					 blk64_t end, blk64_t *oend);
extern void ext2fs_clear_inode_bitmap(ext2fs_inode_bitmap bitmap);
extern void ext2fs_clear_block_bitmap(ext2fs_block_bitmap bitmap);
extern errcode_t ext2fs_read_bitmaps(ext2_filsys fs);
extern errcode_t ext2fs_write_bitmaps(ext2_filsys fs);
extern errcode_t ext2fs_resize_inode_bitmap(__u32 new_end, __u32 new_real_end,
					    ext2fs_inode_bitmap bmap);
extern errcode_t ext2fs_resize_inode_bitmap2(__u64 new_end,
					     __u64 new_real_end,
					     ext2fs_inode_bitmap bmap);
extern errcode_t ext2fs_resize_block_bitmap(__u32 new_end, __u32 new_real_end,
					    ext2fs_block_bitmap bmap);
extern errcode_t ext2fs_resize_block_bitmap2(__u64 new_end,
					     __u64 new_real_end,
					     ext2fs_block_bitmap bmap);
extern errcode_t ext2fs_compare_block_bitmap(ext2fs_block_bitmap bm1,
					     ext2fs_block_bitmap bm2);
extern errcode_t ext2fs_compare_inode_bitmap(ext2fs_inode_bitmap bm1,
					     ext2fs_inode_bitmap bm2);
extern errcode_t ext2fs_set_inode_bitmap_range(ext2fs_inode_bitmap bmap,
					ext2_ino_t start, unsigned int num,
					void *in);
extern errcode_t ext2fs_set_inode_bitmap_range2(ext2fs_inode_bitmap bmap,
					 __u64 start, size_t num,
					 void *in);
extern errcode_t ext2fs_get_inode_bitmap_range(ext2fs_inode_bitmap bmap,
					ext2_ino_t start, unsigned int num,
					void *out);
extern errcode_t ext2fs_get_inode_bitmap_range2(ext2fs_inode_bitmap bmap,
					 __u64 start, size_t num,
					 void *out);
extern errcode_t ext2fs_set_block_bitmap_range(ext2fs_block_bitmap bmap,
					blk_t start, unsigned int num,
					void *in);
extern errcode_t ext2fs_set_block_bitmap_range2(ext2fs_block_bitmap bmap,
					 blk64_t start, size_t num,
					 void *in);
extern errcode_t ext2fs_get_block_bitmap_range(ext2fs_block_bitmap bmap,
					blk_t start, unsigned int num,
					void *out);
extern errcode_t ext2fs_get_block_bitmap_range2(ext2fs_block_bitmap bmap,
					 blk64_t start, size_t num,
					 void *out);

/* blknum.c */
extern __u32 ext2fs_inode_bitmap_checksum(ext2_filsys fs, dgrp_t group);
extern __u32 ext2fs_block_bitmap_checksum(ext2_filsys fs, dgrp_t group);
extern dgrp_t ext2fs_group_of_blk2(ext2_filsys fs, blk64_t);
extern blk64_t ext2fs_group_first_block2(ext2_filsys fs, dgrp_t group);
extern blk64_t ext2fs_group_last_block2(ext2_filsys fs, dgrp_t group);
extern int ext2fs_group_blocks_count(ext2_filsys fs, dgrp_t group);
extern blk64_t ext2fs_inode_data_blocks2(ext2_filsys fs,
					 struct ext2_inode *inode);
extern blk64_t ext2fs_inode_i_blocks(ext2_filsys fs,
					 struct ext2_inode *inode);
extern blk64_t ext2fs_blocks_count(struct ext2_super_block *super);
extern void ext2fs_blocks_count_set(struct ext2_super_block *super,
				    blk64_t blk);
extern void ext2fs_blocks_count_add(struct ext2_super_block *super,
				    blk64_t blk);
extern blk64_t ext2fs_r_blocks_count(struct ext2_super_block *super);
extern void ext2fs_r_blocks_count_set(struct ext2_super_block *super,
				      blk64_t blk);
extern void ext2fs_r_blocks_count_add(struct ext2_super_block *super,
				      blk64_t blk);
extern blk64_t ext2fs_free_blocks_count(struct ext2_super_block *super);
extern void ext2fs_free_blocks_count_set(struct ext2_super_block *super,
					 blk64_t blk);
extern void ext2fs_free_blocks_count_add(struct ext2_super_block *super,
					 blk64_t blk);
/* Block group descriptor accessor functions */
extern struct ext2_group_desc *ext2fs_group_desc(ext2_filsys fs,
					  struct opaque_ext2_group_desc *gdp,
					  dgrp_t group);
extern blk64_t ext2fs_block_bitmap_csum(ext2_filsys fs, dgrp_t group);
extern blk64_t ext2fs_block_bitmap_loc(ext2_filsys fs, dgrp_t group);
extern void ext2fs_block_bitmap_loc_set(ext2_filsys fs, dgrp_t group,
					blk64_t blk);
extern __u32 ext2fs_inode_bitmap_csum(ext2_filsys fs, dgrp_t group);
extern blk64_t ext2fs_inode_bitmap_loc(ext2_filsys fs, dgrp_t group);
extern void ext2fs_inode_bitmap_loc_set(ext2_filsys fs, dgrp_t group,
					blk64_t blk);
extern blk64_t ext2fs_inode_table_loc(ext2_filsys fs, dgrp_t group);
extern void ext2fs_inode_table_loc_set(ext2_filsys fs, dgrp_t group,
				       blk64_t blk);
extern __u32 ext2fs_bg_free_blocks_count(ext2_filsys fs, dgrp_t group);
extern void ext2fs_bg_free_blocks_count_set(ext2_filsys fs, dgrp_t group,
					 __u32 n);
extern __u32 ext2fs_bg_free_inodes_count(ext2_filsys fs, dgrp_t group);
extern void ext2fs_bg_free_inodes_count_set(ext2_filsys fs, dgrp_t group,
					 __u32 n);
extern __u32 ext2fs_bg_used_dirs_count(ext2_filsys fs, dgrp_t group);
extern void ext2fs_bg_used_dirs_count_set(ext2_filsys fs, dgrp_t group,
				       __u32 n);
extern __u32 ext2fs_bg_itable_unused(ext2_filsys fs, dgrp_t group);
extern void ext2fs_bg_itable_unused_set(ext2_filsys fs, dgrp_t group,
				     __u32 n);
extern __u16 ext2fs_bg_flags(ext2_filsys fs, dgrp_t group);
extern void ext2fs_bg_flags_zap(ext2_filsys fs, dgrp_t group);
extern int ext2fs_bg_flags_test(ext2_filsys fs, dgrp_t group, __u16 bg_flag);
extern void ext2fs_bg_flags_set(ext2_filsys fs, dgrp_t group, __u16 bg_flags);
extern void ext2fs_bg_flags_clear(ext2_filsys fs, dgrp_t group, __u16 bg_flags);
extern __u16 ext2fs_bg_checksum(ext2_filsys fs, dgrp_t group);
extern void ext2fs_bg_checksum_set(ext2_filsys fs, dgrp_t group, __u16 checksum);
extern blk64_t ext2fs_file_acl_block(ext2_filsys fs,
				     const struct ext2_inode *inode);
extern void ext2fs_file_acl_block_set(ext2_filsys fs,
				      struct ext2_inode *inode, blk64_t blk);

/* block.c */
extern errcode_t ext2fs_block_iterate(ext2_filsys fs,
				      ext2_ino_t	ino,
				      int	flags,
				      char *block_buf,
				      int (*func)(ext2_filsys fs,
						  blk_t	*blocknr,
						  int	blockcnt,
						  void	*priv_data),
				      void *priv_data);
errcode_t ext2fs_block_iterate2(ext2_filsys fs,
				ext2_ino_t	ino,
				int	flags,
				char *block_buf,
				int (*func)(ext2_filsys fs,
					    blk_t	*blocknr,
					    e2_blkcnt_t	blockcnt,
					    blk_t	ref_blk,
					    int		ref_offset,
					    void	*priv_data),
				void *priv_data);
errcode_t ext2fs_block_iterate3(ext2_filsys fs,
				ext2_ino_t ino,
				int	flags,
				char *block_buf,
				int (*func)(ext2_filsys fs,
					    blk64_t	*blocknr,
					    e2_blkcnt_t	blockcnt,
					    blk64_t	ref_blk,
					    int		ref_offset,
					    void	*priv_data),
				void *priv_data);

/* bmap.c */
extern errcode_t ext2fs_bmap(ext2_filsys fs, ext2_ino_t ino,
			     struct ext2_inode *inode,
			     char *block_buf, int bmap_flags,
			     blk_t block, blk_t *phys_blk);
extern errcode_t ext2fs_bmap2(ext2_filsys fs, ext2_ino_t ino,
			      struct ext2_inode *inode,
			      char *block_buf, int bmap_flags, blk64_t block,
			      int *ret_flags, blk64_t *phys_blk);

#if 0
/* bmove.c */
extern errcode_t ext2fs_move_blocks(ext2_filsys fs,
				    ext2fs_block_bitmap reserve,
				    ext2fs_block_bitmap alloc_map,
				    int flags);
#endif

/* check_desc.c */
extern errcode_t ext2fs_check_desc(ext2_filsys fs);

/* closefs.c */
extern errcode_t ext2fs_close(ext2_filsys fs);
extern errcode_t ext2fs_close2(ext2_filsys fs, int flags);
extern errcode_t ext2fs_flush(ext2_filsys fs);
extern errcode_t ext2fs_flush2(ext2_filsys fs, int flags);
extern int ext2fs_bg_has_super(ext2_filsys fs, int group_block);
extern errcode_t ext2fs_super_and_bgd_loc2(ext2_filsys fs,
				    dgrp_t group,
				    blk64_t *ret_super_blk,
				    blk64_t *ret_old_desc_blk,
				    blk64_t *ret_new_desc_blk,
				    blk_t *ret_used_blks);
extern int ext2fs_super_and_bgd_loc(ext2_filsys fs,
				    dgrp_t group,
				    blk_t *ret_super_blk,
				    blk_t *ret_old_desc_blk,
				    blk_t *ret_new_desc_blk,
				    int *ret_meta_bg);
extern void ext2fs_update_dynamic_rev(ext2_filsys fs);

/* crc32c.c */
extern __u32 ext2fs_crc32_be(__u32 crc, unsigned char const *p, size_t len);
extern __u32 ext2fs_crc32c_le(__u32 crc, unsigned char const *p, size_t len);

/* csum.c */
extern errcode_t ext2fs_mmp_csum_set(ext2_filsys fs, struct mmp_struct *mmp);
extern int ext2fs_mmp_csum_verify(ext2_filsys, struct mmp_struct *mmp);
extern int ext2fs_verify_csum_type(ext2_filsys fs, struct ext2_super_block *sb);
extern errcode_t ext2fs_superblock_csum_set(ext2_filsys fs,
					    struct ext2_super_block *sb);
extern int ext2fs_superblock_csum_verify(ext2_filsys fs,
					 struct ext2_super_block *sb);
extern errcode_t ext2fs_ext_attr_block_csum_set(ext2_filsys fs,
					ext2_ino_t inum, blk64_t block,
					struct ext2_ext_attr_header *hdr);
extern int ext2fs_ext_attr_block_csum_verify(ext2_filsys fs, ext2_ino_t inum,
					     blk64_t block,
					     struct ext2_ext_attr_header *hdr);
#define EXT2_DIRENT_TAIL(block, blocksize) \
	((struct ext2_dir_entry_tail *)(((void *)(block)) + \
	(blocksize) - sizeof(struct ext2_dir_entry_tail)))

extern void ext2fs_initialize_dirent_tail(ext2_filsys fs,
					  struct ext2_dir_entry_tail *t);
extern int ext2fs_dirent_has_tail(ext2_filsys fs,
				  struct ext2_dir_entry *dirent);
extern int ext2fs_dir_block_csum_verify(ext2_filsys fs, ext2_ino_t inum,
					struct ext2_dir_entry *dirent);
extern errcode_t ext2fs_dir_block_csum_set(ext2_filsys fs, ext2_ino_t inum,
					   struct ext2_dir_entry *dirent);
extern errcode_t ext2fs_get_dx_countlimit(ext2_filsys fs,
					  struct ext2_dir_entry *dirent,
					  struct ext2_dx_countlimit **cc,
					  int *offset);
extern errcode_t ext2fs_extent_block_csum_set(ext2_filsys fs,
					      ext2_ino_t inum,
					      struct ext3_extent_header *eh);
extern int ext2fs_extent_block_csum_verify(ext2_filsys fs,
					   ext2_ino_t inum,
					   struct ext3_extent_header *eh);
extern errcode_t ext2fs_block_bitmap_csum_set(ext2_filsys fs, dgrp_t group,
					      char *bitmap, int size);
extern int ext2fs_block_bitmap_csum_verify(ext2_filsys fs, dgrp_t group,
					   char *bitmap, int size);
extern errcode_t ext2fs_inode_bitmap_csum_set(ext2_filsys fs, dgrp_t group,
					      char *bitmap, int size);
extern int ext2fs_inode_bitmap_csum_verify(ext2_filsys fs, dgrp_t group,
					   char *bitmap, int size);
extern errcode_t ext2fs_inode_csum_set(ext2_filsys fs, ext2_ino_t inum,
				       struct ext2_inode_large *inode);
extern int ext2fs_inode_csum_verify(ext2_filsys fs, ext2_ino_t inum,
				    struct ext2_inode_large *inode);
extern void ext2fs_group_desc_csum_set(ext2_filsys fs, dgrp_t group);
extern int ext2fs_group_desc_csum_verify(ext2_filsys fs, dgrp_t group);
extern errcode_t ext2fs_set_gdt_csum(ext2_filsys fs);
extern __u16 ext2fs_group_desc_csum(ext2_filsys fs, dgrp_t group);

/* dblist.c */
extern errcode_t ext2fs_init_dblist(ext2_filsys fs, ext2_dblist *ret_dblist);
extern errcode_t ext2fs_add_dir_block(ext2_dblist dblist, ext2_ino_t ino,
				      blk_t blk, int blockcnt);
extern errcode_t ext2fs_add_dir_block2(ext2_dblist dblist, ext2_ino_t ino,
				       blk64_t blk, e2_blkcnt_t blockcnt);
extern void ext2fs_dblist_sort(ext2_dblist dblist,
			       EXT2_QSORT_TYPE (*sortfunc)(const void *,
							   const void *));
extern void ext2fs_dblist_sort2(ext2_dblist dblist,
				EXT2_QSORT_TYPE (*sortfunc)(const void *,
							    const void *));
extern errcode_t ext2fs_dblist_iterate(ext2_dblist dblist,
	int (*func)(ext2_filsys fs, struct ext2_db_entry *db_info,
		    void	*priv_data),
       void *priv_data);
extern errcode_t ext2fs_dblist_iterate2(ext2_dblist dblist,
	int (*func)(ext2_filsys fs, struct ext2_db_entry2 *db_info,
		    void	*priv_data),
       void *priv_data);
extern errcode_t ext2fs_set_dir_block(ext2_dblist dblist, ext2_ino_t ino,
				      blk_t blk, int blockcnt);
extern errcode_t ext2fs_set_dir_block2(ext2_dblist dblist, ext2_ino_t ino,
				       blk64_t blk, e2_blkcnt_t blockcnt);
extern errcode_t ext2fs_copy_dblist(ext2_dblist src,
				    ext2_dblist *dest);
extern int ext2fs_dblist_count(ext2_dblist dblist);
extern blk64_t ext2fs_dblist_count2(ext2_dblist dblist);
extern errcode_t ext2fs_dblist_get_last(ext2_dblist dblist,
					struct ext2_db_entry **entry);
extern errcode_t ext2fs_dblist_get_last2(ext2_dblist dblist,
					struct ext2_db_entry2 **entry);
extern errcode_t ext2fs_dblist_drop_last(ext2_dblist dblist);

/* dblist_dir.c */
extern errcode_t
	ext2fs_dblist_dir_iterate(ext2_dblist dblist,
				  int	flags,
				  char	*block_buf,
				  int (*func)(ext2_ino_t	dir,
					      int		entry,
					      struct ext2_dir_entry *dirent,
					      int	offset,
					      int	blocksize,
					      char	*buf,
					      void	*priv_data),
				  void *priv_data);

/* dirblock.c */
extern errcode_t ext2fs_read_dir_block(ext2_filsys fs, blk_t block,
				       void *buf);
extern errcode_t ext2fs_read_dir_block2(ext2_filsys fs, blk_t block,
					void *buf, int flags);
extern errcode_t ext2fs_read_dir_block3(ext2_filsys fs, blk64_t block,
					void *buf, int flags);
extern errcode_t ext2fs_read_dir_block4(ext2_filsys fs, blk64_t block,
					void *buf, int flags, ext2_ino_t ino);
extern errcode_t ext2fs_write_dir_block(ext2_filsys fs, blk_t block,
					void *buf);
extern errcode_t ext2fs_write_dir_block2(ext2_filsys fs, blk_t block,
					 void *buf, int flags);
extern errcode_t ext2fs_write_dir_block3(ext2_filsys fs, blk64_t block,
					 void *buf, int flags);
extern errcode_t ext2fs_write_dir_block4(ext2_filsys fs, blk64_t block,
					 void *buf, int flags, ext2_ino_t ino);

/* dirhash.c */
extern errcode_t ext2fs_dirhash(int version, const char *name, int len,
				const __u32 *seed,
				ext2_dirhash_t *ret_hash,
				ext2_dirhash_t *ret_minor_hash);


/* dir_iterate.c */
extern errcode_t ext2fs_get_rec_len(ext2_filsys fs,
				    struct ext2_dir_entry *dirent,
				    unsigned int *rec_len);
extern errcode_t ext2fs_set_rec_len(ext2_filsys fs,
				    unsigned int len,
				    struct ext2_dir_entry *dirent);
extern errcode_t ext2fs_dir_iterate(ext2_filsys fs,
			      ext2_ino_t dir,
			      int flags,
			      char *block_buf,
			      int (*func)(struct ext2_dir_entry *dirent,
					  int	offset,
					  int	blocksize,
					  char	*buf,
					  void	*priv_data),
			      void *priv_data);
extern errcode_t ext2fs_dir_iterate2(ext2_filsys fs,
			      ext2_ino_t dir,
			      int flags,
			      char *block_buf,
			      int (*func)(ext2_ino_t	dir,
					  int	entry,
					  struct ext2_dir_entry *dirent,
					  int	offset,
					  int	blocksize,
					  char	*buf,
					  void	*priv_data),
			      void *priv_data);

/* dupfs.c */
extern errcode_t ext2fs_dup_handle(ext2_filsys src, ext2_filsys *dest);

/* expanddir.c */
extern errcode_t ext2fs_expand_dir(ext2_filsys fs, ext2_ino_t dir);

/* ext_attr.c */
extern __u32 ext2fs_ext_attr_hash_entry(struct ext2_ext_attr_entry *entry,
					void *data);
extern errcode_t ext2fs_read_ext_attr(ext2_filsys fs, blk_t block, void *buf);
extern errcode_t ext2fs_read_ext_attr2(ext2_filsys fs, blk64_t block,
				       void *buf);
extern errcode_t ext2fs_read_ext_attr3(ext2_filsys fs, blk64_t block,
				       void *buf, ext2_ino_t inum);
extern errcode_t ext2fs_write_ext_attr(ext2_filsys fs, blk_t block,
				       void *buf);
extern errcode_t ext2fs_write_ext_attr2(ext2_filsys fs, blk64_t block,
				       void *buf);
extern errcode_t ext2fs_write_ext_attr3(ext2_filsys fs, blk64_t block,
				       void *buf, ext2_ino_t inum);
extern errcode_t ext2fs_adjust_ea_refcount(ext2_filsys fs, blk_t blk,
					   char *block_buf,
					   int adjust, __u32 *newcount);
extern errcode_t ext2fs_adjust_ea_refcount2(ext2_filsys fs, blk64_t blk,
					   char *block_buf,
					   int adjust, __u32 *newcount);
extern errcode_t ext2fs_adjust_ea_refcount3(ext2_filsys fs, blk64_t blk,
					   char *block_buf,
					   int adjust, __u32 *newcount,
					   ext2_ino_t inum);

/* extent.c */
extern errcode_t ext2fs_extent_header_verify(void *ptr, int size);
extern errcode_t ext2fs_extent_open(ext2_filsys fs, ext2_ino_t ino,
				    ext2_extent_handle_t *handle);
extern errcode_t ext2fs_extent_open2(ext2_filsys fs, ext2_ino_t ino,
					struct ext2_inode *inode,
					ext2_extent_handle_t *ret_handle);
extern void ext2fs_extent_free(ext2_extent_handle_t handle);
extern errcode_t ext2fs_extent_get(ext2_extent_handle_t handle,
				   int flags, struct ext2fs_extent *extent);
extern errcode_t ext2fs_extent_replace(ext2_extent_handle_t handle, int flags,
				       struct ext2fs_extent *extent);
extern errcode_t ext2fs_extent_insert(ext2_extent_handle_t handle, int flags,
				      struct ext2fs_extent *extent);
extern errcode_t ext2fs_extent_set_bmap(ext2_extent_handle_t handle,
					blk64_t logical, blk64_t physical,
					int flags);
extern errcode_t ext2fs_extent_delete(ext2_extent_handle_t handle, int flags);
extern errcode_t ext2fs_extent_get_info(ext2_extent_handle_t handle,
					struct ext2_extent_info *info);
extern errcode_t ext2fs_extent_goto(ext2_extent_handle_t handle,
				    blk64_t blk);

/* fileio.c */
extern errcode_t ext2fs_file_open2(ext2_filsys fs, ext2_ino_t ino,
				   struct ext2_inode *inode,
				   int flags, ext2_file_t *ret);
extern errcode_t ext2fs_file_open(ext2_filsys fs, ext2_ino_t ino,
				  int flags, ext2_file_t *ret);
extern ext2_filsys ext2fs_file_get_fs(ext2_file_t file);
struct ext2_inode *ext2fs_file_get_inode(ext2_file_t file);
extern ext2_ino_t ext2fs_file_get_inode_num(ext2_file_t file);
extern errcode_t ext2fs_file_close(ext2_file_t file);
extern errcode_t ext2fs_file_flush(ext2_file_t file);
extern errcode_t ext2fs_file_read(ext2_file_t file, void *buf,
				  unsigned int wanted, unsigned int *got);
extern errcode_t ext2fs_file_write(ext2_file_t file, const void *buf,
				   unsigned int nbytes, unsigned int *written);
extern errcode_t ext2fs_file_llseek(ext2_file_t file, __u64 offset,
				   int whence, __u64 *ret_pos);
extern errcode_t ext2fs_file_lseek(ext2_file_t file, ext2_off_t offset,
				   int whence, ext2_off_t *ret_pos);
errcode_t ext2fs_file_get_lsize(ext2_file_t file, __u64 *ret_size);
extern ext2_off_t ext2fs_file_get_size(ext2_file_t file);
extern errcode_t ext2fs_file_set_size(ext2_file_t file, ext2_off_t size);
extern errcode_t ext2fs_file_set_size2(ext2_file_t file, ext2_off64_t size);

/* finddev.c */
extern char *ext2fs_find_block_device(dev_t device);

/* flushb.c */
extern errcode_t ext2fs_sync_device(int fd, int flushb);

/* freefs.c */
extern void ext2fs_free(ext2_filsys fs);
extern void ext2fs_free_dblist(ext2_dblist dblist);
extern void ext2fs_badblocks_list_free(ext2_badblocks_list bb);
extern void ext2fs_u32_list_free(ext2_u32_list bb);

/* gen_bitmap.c */
extern void ext2fs_free_generic_bitmap(ext2fs_inode_bitmap bitmap);
extern errcode_t ext2fs_make_generic_bitmap(errcode_t magic, ext2_filsys fs,
					    __u32 start, __u32 end,
					    __u32 real_end,
					    const char *descr, char *init_map,
					    ext2fs_generic_bitmap *ret);
extern errcode_t ext2fs_allocate_generic_bitmap(__u32 start,
						__u32 end,
						__u32 real_end,
						const char *descr,
						ext2fs_generic_bitmap *ret);
extern errcode_t ext2fs_copy_generic_bitmap(ext2fs_generic_bitmap src,
					    ext2fs_generic_bitmap *dest);
extern void ext2fs_clear_generic_bitmap(ext2fs_generic_bitmap bitmap);
extern errcode_t ext2fs_fudge_generic_bitmap_end(ext2fs_inode_bitmap bitmap,
						 errcode_t magic,
						 errcode_t neq,
						 ext2_ino_t end,
						 ext2_ino_t *oend);
extern void ext2fs_set_generic_bitmap_padding(ext2fs_generic_bitmap map);
extern errcode_t ext2fs_resize_generic_bitmap(errcode_t magic,
					      __u32 new_end,
					      __u32 new_real_end,
					      ext2fs_generic_bitmap bmap);
extern errcode_t ext2fs_compare_generic_bitmap(errcode_t magic, errcode_t neq,
					       ext2fs_generic_bitmap bm1,
					       ext2fs_generic_bitmap bm2);
extern errcode_t ext2fs_get_generic_bitmap_range(ext2fs_generic_bitmap bmap,
						 errcode_t magic,
						 __u32 start, __u32 num,
						 void *out);
extern errcode_t ext2fs_set_generic_bitmap_range(ext2fs_generic_bitmap bmap,
						 errcode_t magic,
						 __u32 start, __u32 num,
						 void *in);
extern errcode_t ext2fs_find_first_zero_generic_bitmap(ext2fs_generic_bitmap bitmap,
						       __u32 start, __u32 end,
						       __u32 *out);

/* gen_bitmap64.c */
void ext2fs_free_generic_bmap(ext2fs_generic_bitmap bmap);
errcode_t ext2fs_alloc_generic_bmap(ext2_filsys fs, errcode_t magic,
				    int type, __u64 start, __u64 end,
				    __u64 real_end,
				    const char *descr,
				    ext2fs_generic_bitmap *ret);
errcode_t ext2fs_copy_generic_bmap(ext2fs_generic_bitmap src,
				   ext2fs_generic_bitmap *dest);
void ext2fs_clear_generic_bmap(ext2fs_generic_bitmap bitmap);
errcode_t ext2fs_fudge_generic_bmap_end(ext2fs_generic_bitmap bitmap,
					errcode_t neq,
					__u64 end, __u64 *oend);
void ext2fs_set_generic_bmap_padding(ext2fs_generic_bitmap bmap);
errcode_t ext2fs_resize_generic_bmap(ext2fs_generic_bitmap bmap,
				     __u64 new_end,
				     __u64 new_real_end);
errcode_t ext2fs_compare_generic_bmap(errcode_t neq,
				      ext2fs_generic_bitmap bm1,
				      ext2fs_generic_bitmap bm2);
errcode_t ext2fs_get_generic_bmap_range(ext2fs_generic_bitmap bmap,
					__u64 start, unsigned int num,
					void *out);
errcode_t ext2fs_set_generic_bmap_range(ext2fs_generic_bitmap bmap,
					__u64 start, unsigned int num,
					void *in);
errcode_t ext2fs_convert_subcluster_bitmap(ext2_filsys fs,
					   ext2fs_block_bitmap *bitmap);

/* get_num_dirs.c */
extern errcode_t ext2fs_get_num_dirs(ext2_filsys fs, ext2_ino_t *ret_num_dirs);

/* getsize.c */
extern errcode_t ext2fs_get_device_size(const char *file, int blocksize,
					blk_t *retblocks);
extern errcode_t ext2fs_get_device_size2(const char *file, int blocksize,
					blk64_t *retblocks);

/* getsectsize.c */
extern int ext2fs_get_dio_alignment(int fd);
errcode_t ext2fs_get_device_sectsize(const char *file, int *sectsize);
errcode_t ext2fs_get_device_phys_sectsize(const char *file, int *sectsize);

/* i_block.c */
errcode_t ext2fs_iblk_add_blocks(ext2_filsys fs, struct ext2_inode *inode,
				 blk64_t num_blocks);
errcode_t ext2fs_iblk_sub_blocks(ext2_filsys fs, struct ext2_inode *inode,
				 blk64_t num_blocks);
errcode_t ext2fs_iblk_set(ext2_filsys fs, struct ext2_inode *inode, blk64_t b);

/* imager.c */
extern errcode_t ext2fs_image_inode_write(ext2_filsys fs, int fd, int flags);
extern errcode_t ext2fs_image_inode_read(ext2_filsys fs, int fd, int flags);
extern errcode_t ext2fs_image_super_write(ext2_filsys fs, int fd, int flags);
extern errcode_t ext2fs_image_super_read(ext2_filsys fs, int fd, int flags);
extern errcode_t ext2fs_image_bitmap_write(ext2_filsys fs, int fd, int flags);
extern errcode_t ext2fs_image_bitmap_read(ext2_filsys fs, int fd, int flags);

/* ind_block.c */
errcode_t ext2fs_read_ind_block(ext2_filsys fs, blk_t blk, void *buf);
errcode_t ext2fs_write_ind_block(ext2_filsys fs, blk_t blk, void *buf);

/* initialize.c */
extern errcode_t ext2fs_initialize(const char *name, int flags,
				   struct ext2_super_block *param,
				   io_manager manager, ext2_filsys *ret_fs);

/* icount.c */
extern void ext2fs_free_icount(ext2_icount_t icount);
extern errcode_t ext2fs_create_icount_tdb(ext2_filsys fs, char *tdb_dir,
					  int flags, ext2_icount_t *ret);
extern errcode_t ext2fs_create_icount2(ext2_filsys fs, int flags,
				       unsigned int size,
				       ext2_icount_t hint, ext2_icount_t *ret);
extern errcode_t ext2fs_create_icount(ext2_filsys fs, int flags,
				      unsigned int size,
				      ext2_icount_t *ret);
extern errcode_t ext2fs_icount_fetch(ext2_icount_t icount, ext2_ino_t ino,
				     __u16 *ret);
extern errcode_t ext2fs_icount_increment(ext2_icount_t icount, ext2_ino_t ino,
					 __u16 *ret);
extern errcode_t ext2fs_icount_decrement(ext2_icount_t icount, ext2_ino_t ino,
					 __u16 *ret);
extern errcode_t ext2fs_icount_store(ext2_icount_t icount, ext2_ino_t ino,
				     __u16 count);
extern ext2_ino_t ext2fs_get_icount_size(ext2_icount_t icount);
errcode_t ext2fs_icount_validate(ext2_icount_t icount, FILE *);

/* inline.c */

extern errcode_t ext2fs_get_memalign(unsigned long size,
				     unsigned long align, void *ptr);

/* inode.c */
extern errcode_t ext2fs_flush_icache(ext2_filsys fs);
extern errcode_t ext2fs_get_next_inode_full(ext2_inode_scan scan,
					    ext2_ino_t *ino,
					    struct ext2_inode *inode,
					    int bufsize);
extern errcode_t ext2fs_open_inode_scan(ext2_filsys fs, int buffer_blocks,
				  ext2_inode_scan *ret_scan);
extern void ext2fs_close_inode_scan(ext2_inode_scan scan);
extern errcode_t ext2fs_get_next_inode(ext2_inode_scan scan, ext2_ino_t *ino,
			       struct ext2_inode *inode);
extern errcode_t ext2fs_inode_scan_goto_blockgroup(ext2_inode_scan scan,
						   int	group);
extern void ext2fs_set_inode_callback
	(ext2_inode_scan scan,
	 errcode_t (*done_group)(ext2_filsys fs,
				 ext2_inode_scan scan,
				 dgrp_t group,
				 void * priv_data),
	 void *done_group_data);
extern int ext2fs_inode_scan_flags(ext2_inode_scan scan, int set_flags,
				   int clear_flags);
extern errcode_t ext2fs_read_inode_full(ext2_filsys fs, ext2_ino_t ino,
					struct ext2_inode * inode,
					int bufsize);
extern errcode_t ext2fs_read_inode (ext2_filsys fs, ext2_ino_t ino,
			    struct ext2_inode * inode);
extern errcode_t ext2fs_write_inode_full(ext2_filsys fs, ext2_ino_t ino,
					 struct ext2_inode * inode,
					 int bufsize);
extern errcode_t ext2fs_write_inode(ext2_filsys fs, ext2_ino_t ino,
			    struct ext2_inode * inode);
extern errcode_t ext2fs_write_new_inode(ext2_filsys fs, ext2_ino_t ino,
			    struct ext2_inode * inode);
extern errcode_t ext2fs_get_blocks(ext2_filsys fs, ext2_ino_t ino, blk_t *blocks);
extern errcode_t ext2fs_check_directory(ext2_filsys fs, ext2_ino_t ino);

/* inode_io.c */
extern io_manager inode_io_manager;
extern errcode_t ext2fs_inode_io_intern(ext2_filsys fs, ext2_ino_t ino,
					char **name);
extern errcode_t ext2fs_inode_io_intern2(ext2_filsys fs, ext2_ino_t ino,
					 struct ext2_inode *inode,
					 char **name);

/* ismounted.c */
extern errcode_t ext2fs_check_if_mounted(const char *file, int *mount_flags);
extern errcode_t ext2fs_check_mount_point(const char *device, int *mount_flags,
					  char *mtpt, int mtlen);

/* punch.c */
extern errcode_t ext2fs_punch(ext2_filsys fs, ext2_ino_t ino,
			      struct ext2_inode *inode,
			      char *block_buf, blk64_t start,
			      blk64_t end);

/* namei.c */
extern errcode_t ext2fs_lookup(ext2_filsys fs, ext2_ino_t dir, const char *name,
			 int namelen, char *buf, ext2_ino_t *inode);
extern errcode_t ext2fs_namei(ext2_filsys fs, ext2_ino_t root, ext2_ino_t cwd,
			const char *name, ext2_ino_t *inode);
errcode_t ext2fs_namei_follow(ext2_filsys fs, ext2_ino_t root, ext2_ino_t cwd,
			      const char *name, ext2_ino_t *inode);
extern errcode_t ext2fs_follow_link(ext2_filsys fs, ext2_ino_t root, ext2_ino_t cwd,
			ext2_ino_t inode, ext2_ino_t *res_inode);

/* native.c */
int ext2fs_native_flag(void);

/* newdir.c */
extern errcode_t ext2fs_new_dir_block(ext2_filsys fs, ext2_ino_t dir_ino,
				ext2_ino_t parent_ino, char **block);

/* mkdir.c */
extern errcode_t ext2fs_mkdir(ext2_filsys fs, ext2_ino_t parent, ext2_ino_t inum,
			      const char *name);

/* mkjournal.c */
extern errcode_t ext2fs_zero_blocks(ext2_filsys fs, blk_t blk, int num,
				    blk_t *ret_blk, int *ret_count);
extern errcode_t ext2fs_zero_blocks2(ext2_filsys fs, blk64_t blk, int num,
				     blk64_t *ret_blk, int *ret_count);
extern errcode_t ext2fs_create_journal_superblock(ext2_filsys fs,
						  __u32 num_blocks, int flags,
						  char  **ret_jsb);
extern errcode_t ext2fs_add_journal_device(ext2_filsys fs,
					   ext2_filsys journal_dev);
extern errcode_t ext2fs_add_journal_inode(ext2_filsys fs, blk_t num_blocks,
					  int flags);
extern int ext2fs_default_journal_size(__u64 num_blocks);

/* openfs.c */
extern errcode_t ext2fs_open(const char *name, int flags, int superblock,
			     unsigned int block_size, io_manager manager,
			     ext2_filsys *ret_fs);
extern errcode_t ext2fs_open2(const char *name, const char *io_options,
			      int flags, int superblock,
			      unsigned int block_size, io_manager manager,
			      ext2_filsys *ret_fs);
extern blk64_t ext2fs_descriptor_block_loc2(ext2_filsys fs,
					blk64_t group_block, dgrp_t i);
extern blk_t ext2fs_descriptor_block_loc(ext2_filsys fs, blk_t group_block,
					 dgrp_t i);
errcode_t ext2fs_get_data_io(ext2_filsys fs, io_channel *old_io);
errcode_t ext2fs_set_data_io(ext2_filsys fs, io_channel new_io);
errcode_t ext2fs_rewrite_to_io(ext2_filsys fs, io_channel new_io);

/* get_pathname.c */
extern errcode_t ext2fs_get_pathname(ext2_filsys fs, ext2_ino_t dir, ext2_ino_t ino,
			       char **name);

/* link.c */
errcode_t ext2fs_link(ext2_filsys fs, ext2_ino_t dir, const char *name,
		      ext2_ino_t ino, int flags);
errcode_t ext2fs_unlink(ext2_filsys fs, ext2_ino_t dir, const char *name,
			ext2_ino_t ino, int flags);

/* mmp.c */
errcode_t ext2fs_mmp_read(ext2_filsys fs, blk64_t mmp_blk, void *buf);
errcode_t ext2fs_mmp_write(ext2_filsys fs, blk64_t mmp_blk, void *buf);
errcode_t ext2fs_mmp_clear(ext2_filsys fs);
errcode_t ext2fs_mmp_init(ext2_filsys fs);
errcode_t ext2fs_mmp_start(ext2_filsys fs);
errcode_t ext2fs_mmp_update(ext2_filsys fs);
errcode_t ext2fs_mmp_update2(ext2_filsys fs, int immediately);
errcode_t ext2fs_mmp_stop(ext2_filsys fs);
unsigned ext2fs_mmp_new_seq(void);

/* read_bb.c */
extern errcode_t ext2fs_read_bb_inode(ext2_filsys fs,
				      ext2_badblocks_list *bb_list);

/* read_bb_file.c */
extern errcode_t ext2fs_read_bb_FILE2(ext2_filsys fs, FILE *f,
				      ext2_badblocks_list *bb_list,
				      void *priv_data,
				      void (*invalid)(ext2_filsys fs,
						      blk_t blk,
						      char *badstr,
						      void *priv_data));
extern errcode_t ext2fs_read_bb_FILE(ext2_filsys fs, FILE *f,
				     ext2_badblocks_list *bb_list,
				     void (*invalid)(ext2_filsys fs,
						     blk_t blk));

/* res_gdt.c */
extern errcode_t ext2fs_create_resize_inode(ext2_filsys fs);

/* swapfs.c */
extern errcode_t ext2fs_dirent_swab_in(ext2_filsys fs, char *buf, int flags);
extern errcode_t ext2fs_dirent_swab_out(ext2_filsys fs, char *buf, int flags);
extern void ext2fs_swap_ext_attr(char *to, char *from, int bufsize,
				 int has_header);
extern void ext2fs_swap_ext_attr_header(struct ext2_ext_attr_header *to_header,
					struct ext2_ext_attr_header *from_hdr);
extern void ext2fs_swap_ext_attr_entry(struct ext2_ext_attr_entry *to_entry,
				       struct ext2_ext_attr_entry *from_entry);
extern void ext2fs_swap_super(struct ext2_super_block * super);
extern void ext2fs_swap_group_desc(struct ext2_group_desc *gdp);
extern void ext2fs_swap_group_desc2(ext2_filsys, struct ext2_group_desc *gdp);
extern void ext2fs_swap_inode_full(ext2_filsys fs, struct ext2_inode_large *t,
				   struct ext2_inode_large *f, int hostorder,
				   int bufsize);
extern void ext2fs_swap_inode(ext2_filsys fs,struct ext2_inode *t,
			      struct ext2_inode *f, int hostorder);
extern void ext2fs_swap_mmp(struct mmp_struct *mmp);

/* unix_io.c */
extern int ext2fs_open_file(const char *pathname, int flags, mode_t mode);
extern int ext2fs_stat(const char *path, ext2fs_struct_stat *buf);
extern int ext2fs_fstat(int fd, ext2fs_struct_stat *buf);

/* valid_blk.c */
extern int ext2fs_inode_has_valid_blocks(struct ext2_inode *inode);
extern int ext2fs_inode_has_valid_blocks2(ext2_filsys fs,
					  struct ext2_inode *inode);

/* version.c */
extern int ext2fs_parse_version_string(const char *ver_string);
extern int ext2fs_get_library_version(const char **ver_string,
				      const char **date_string);

/* write_bb_file.c */
extern errcode_t ext2fs_write_bb_FILE(ext2_badblocks_list bb_list,
				      unsigned int flags,
				      FILE *f);


/* inline functions */
<<<<<<< HEAD
extern void ext2fs_init_csum_seed(ext2_filsys fs);
=======
#ifdef NO_INLINE_FUNCS
>>>>>>> ab3f5c5a
extern errcode_t ext2fs_get_mem(unsigned long size, void *ptr);
extern errcode_t ext2fs_get_memzero(unsigned long size, void *ptr);
extern errcode_t ext2fs_get_array(unsigned long count,
				  unsigned long size, void *ptr);
extern errcode_t ext2fs_get_arrayzero(unsigned long count,
				      unsigned long size, void *ptr);
extern errcode_t ext2fs_free_mem(void *ptr);
extern errcode_t ext2fs_resize_mem(unsigned long old_size,
				   unsigned long size, void *ptr);
extern void ext2fs_mark_super_dirty(ext2_filsys fs);
extern void ext2fs_mark_changed(ext2_filsys fs);
extern int ext2fs_test_changed(ext2_filsys fs);
extern void ext2fs_mark_valid(ext2_filsys fs);
extern void ext2fs_unmark_valid(ext2_filsys fs);
extern int ext2fs_test_valid(ext2_filsys fs);
extern void ext2fs_mark_ib_dirty(ext2_filsys fs);
extern void ext2fs_mark_bb_dirty(ext2_filsys fs);
extern int ext2fs_test_ib_dirty(ext2_filsys fs);
extern int ext2fs_test_bb_dirty(ext2_filsys fs);
extern int ext2fs_group_of_blk(ext2_filsys fs, blk_t blk);
extern int ext2fs_group_of_ino(ext2_filsys fs, ext2_ino_t ino);
extern blk_t ext2fs_group_first_block(ext2_filsys fs, dgrp_t group);
extern blk_t ext2fs_group_last_block(ext2_filsys fs, dgrp_t group);
extern blk_t ext2fs_inode_data_blocks(ext2_filsys fs,
				      struct ext2_inode *inode);
extern unsigned int ext2fs_div_ceil(unsigned int a, unsigned int b);
extern __u64 ext2fs_div64_ceil(__u64 a, __u64 b);
#endif

/*
 * The actual inlined functions definitions themselves...
 *
 * If NO_INLINE_FUNCS is defined, then we won't try to do inline
 * functions at all!
 */
#if (defined(INCLUDE_INLINE_FUNCS) || !defined(NO_INLINE_FUNCS))
#ifdef INCLUDE_INLINE_FUNCS
#define _INLINE_ extern
#else
#if (__STDC_VERSION__ >= 199901L)
#define _INLINE_ inline
#else
#ifdef __GNUC__
#define _INLINE_ extern __inline__
#else				/* For Watcom C */
#define _INLINE_ extern inline
#endif /* __GNUC__ */
#endif /* __STDC_VERSION__ >= 199901L */
#endif

_INLINE_ void ext2fs_init_csum_seed(ext2_filsys fs)
{
	if (!EXT2_HAS_RO_COMPAT_FEATURE(fs->super,
					EXT4_FEATURE_RO_COMPAT_METADATA_CSUM))
		return;

	fs->csum_seed = ext2fs_crc32c_le(~0, fs->super->s_uuid,
					 sizeof(fs->super->s_uuid));
}

#ifndef EXT2_CUSTOM_MEMORY_ROUTINES
#include <string.h>
/*
 *  Allocate memory
 */
_INLINE_ errcode_t ext2fs_get_mem(unsigned long size, void *ptr)
{
	void *pp;

	pp = malloc(size);
	if (!pp)
		return EXT2_ET_NO_MEMORY;
	memcpy(ptr, &pp, sizeof (pp));
	return 0;
}

_INLINE_ errcode_t ext2fs_get_memzero(unsigned long size, void *ptr)
{
	void *pp;

	pp = malloc(size);
	if (!pp)
		return EXT2_ET_NO_MEMORY;
	memset(pp, 0, size);
	memcpy(ptr, &pp, sizeof(pp));
	return 0;
}

_INLINE_ errcode_t ext2fs_get_array(unsigned long count, unsigned long size, void *ptr)
{
	if (count && (-1UL)/count<size)
		return EXT2_ET_NO_MEMORY;
	return ext2fs_get_mem(count*size, ptr);
}

_INLINE_ errcode_t ext2fs_get_arrayzero(unsigned long count,
					unsigned long size, void *ptr)
{
	void *pp;

	if (count && (-1UL)/count<size)
		return EXT2_ET_NO_MEMORY;
	pp = calloc(count, size);
	if (!pp)
		return EXT2_ET_NO_MEMORY;
	memcpy(ptr, &pp, sizeof(pp));
	return 0;
}

/*
 * Free memory
 */
_INLINE_ errcode_t ext2fs_free_mem(void *ptr)
{
	void *p;

	memcpy(&p, ptr, sizeof(p));
	free(p);
	p = 0;
	memcpy(ptr, &p, sizeof(p));
	return 0;
}

/*
 *  Resize memory
 */
_INLINE_ errcode_t ext2fs_resize_mem(unsigned long EXT2FS_ATTR((unused)) old_size,
				     unsigned long size, void *ptr)
{
	void *p;

	/* Use "memcpy" for pointer assignments here to avoid problems
	 * with C99 strict type aliasing rules. */
	memcpy(&p, ptr, sizeof(p));
	p = realloc(p, size);
	if (!p)
		return EXT2_ET_NO_MEMORY;
	memcpy(ptr, &p, sizeof(p));
	return 0;
}
#endif	/* Custom memory routines */

/*
 * Mark a filesystem superblock as dirty
 */
_INLINE_ void ext2fs_mark_super_dirty(ext2_filsys fs)
{
	fs->flags |= EXT2_FLAG_DIRTY | EXT2_FLAG_CHANGED;
}

/*
 * Mark a filesystem as changed
 */
_INLINE_ void ext2fs_mark_changed(ext2_filsys fs)
{
	fs->flags |= EXT2_FLAG_CHANGED;
}

/*
 * Check to see if a filesystem has changed
 */
_INLINE_ int ext2fs_test_changed(ext2_filsys fs)
{
	return (fs->flags & EXT2_FLAG_CHANGED);
}

/*
 * Mark a filesystem as valid
 */
_INLINE_ void ext2fs_mark_valid(ext2_filsys fs)
{
	fs->flags |= EXT2_FLAG_VALID;
}

/*
 * Mark a filesystem as NOT valid
 */
_INLINE_ void ext2fs_unmark_valid(ext2_filsys fs)
{
	fs->flags &= ~EXT2_FLAG_VALID;
}

/*
 * Check to see if a filesystem is valid
 */
_INLINE_ int ext2fs_test_valid(ext2_filsys fs)
{
	return (fs->flags & EXT2_FLAG_VALID);
}

/*
 * Mark the inode bitmap as dirty
 */
_INLINE_ void ext2fs_mark_ib_dirty(ext2_filsys fs)
{
	fs->flags |= EXT2_FLAG_IB_DIRTY | EXT2_FLAG_CHANGED;
}

/*
 * Mark the block bitmap as dirty
 */
_INLINE_ void ext2fs_mark_bb_dirty(ext2_filsys fs)
{
	fs->flags |= EXT2_FLAG_BB_DIRTY | EXT2_FLAG_CHANGED;
}

/*
 * Check to see if a filesystem's inode bitmap is dirty
 */
_INLINE_ int ext2fs_test_ib_dirty(ext2_filsys fs)
{
	return (fs->flags & EXT2_FLAG_IB_DIRTY);
}

/*
 * Check to see if a filesystem's block bitmap is dirty
 */
_INLINE_ int ext2fs_test_bb_dirty(ext2_filsys fs)
{
	return (fs->flags & EXT2_FLAG_BB_DIRTY);
}

/*
 * Return the group # of a block
 */
_INLINE_ int ext2fs_group_of_blk(ext2_filsys fs, blk_t blk)
{
	return ext2fs_group_of_blk2(fs, blk);
}
/*
 * Return the group # of an inode number
 */
_INLINE_ int ext2fs_group_of_ino(ext2_filsys fs, ext2_ino_t ino)
{
	return (ino - 1) / fs->super->s_inodes_per_group;
}

/*
 * Return the first block (inclusive) in a group
 */
_INLINE_ blk_t ext2fs_group_first_block(ext2_filsys fs, dgrp_t group)
{
	return ext2fs_group_first_block2(fs, group);
}

/*
 * Return the last block (inclusive) in a group
 */
_INLINE_ blk_t ext2fs_group_last_block(ext2_filsys fs, dgrp_t group)
{
	return ext2fs_group_last_block2(fs, group);
}

_INLINE_ blk_t ext2fs_inode_data_blocks(ext2_filsys fs,
					struct ext2_inode *inode)
{
	return ext2fs_inode_data_blocks2(fs, inode);
}

/*
 * This is an efficient, overflow safe way of calculating ceil((1.0 * a) / b)
 */
_INLINE_ unsigned int ext2fs_div_ceil(unsigned int a, unsigned int b)
{
	if (!a)
		return 0;
	return ((a - 1) / b) + 1;
}

_INLINE_ __u64 ext2fs_div64_ceil(__u64 a, __u64 b)
{
	if (!a)
		return 0;
	return ((a - 1) / b) + 1;
}

#undef _INLINE_
#endif

#ifdef __cplusplus
}
#endif

#endif /* _EXT2FS_EXT2FS_H */<|MERGE_RESOLUTION|>--- conflicted
+++ resolved
@@ -1514,11 +1514,8 @@
 
 
 /* inline functions */
-<<<<<<< HEAD
+#ifdef NO_INLINE_FUNCS
 extern void ext2fs_init_csum_seed(ext2_filsys fs);
-=======
-#ifdef NO_INLINE_FUNCS
->>>>>>> ab3f5c5a
 extern errcode_t ext2fs_get_mem(unsigned long size, void *ptr);
 extern errcode_t ext2fs_get_memzero(unsigned long size, void *ptr);
 extern errcode_t ext2fs_get_array(unsigned long count,
