--- conflicted
+++ resolved
@@ -121,7 +121,7 @@
 
 	/* Protect loop from wrap-around if s_inodes_count maxed */
 	for (i=1; i <= fs->super->s_inodes_count && i > 0; i++) {
-		int isdir = ext2fs_test_inode_bitmap(ctx->inode_dir_map, i);
+		int isdir = ext2fs_test_inode_bitmap2(ctx->inode_dir_map, i);
 
 		if (ctx->flags & E2F_FLAG_SIGNAL_MASK)
 			goto errout;
@@ -155,12 +155,7 @@
 			ext2fs_icount_fetch(ctx->inode_count, i,
 					    &link_counted);
 		}
-<<<<<<< HEAD
-		if (ext2fs_test_inode_bitmap2(ctx->inode_dir_map, i) &&
-		    (link_counted > EXT2_LINK_MAX))
-=======
 		if (isdir && (link_counted > EXT2_LINK_MAX))
->>>>>>> d085f61f
 			link_counted = 1;
 		if (link_counted != link_count) {
 			e2fsck_read_inode(ctx, i, inode, "pass4");
