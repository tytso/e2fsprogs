/*
 * tune2fs.c - Change the file system parameters on an ext2 file system
 *
 * Copyright (C) 1992, 1993, 1994  Remy Card <card@masi.ibp.fr>
 *                                 Laboratoire MASI, Institut Blaise Pascal
 *                                 Universite Pierre et Marie Curie (Paris VI)
 *
 * Copyright 1995, 1996, 1997, 1998, 1999, 2000 by Theodore Ts'o.
 *
 * %Begin-Header%
 * This file may be redistributed under the terms of the GNU Public
 * License.
 * %End-Header%
 */

/*
 * History:
 * 93/06/01	- Creation
 * 93/10/31	- Added the -c option to change the maximal mount counts
 * 93/12/14	- Added -l flag to list contents of superblock
 *                M.J.E. Mol (marcel@duteca.et.tudelft.nl)
 *                F.W. ten Wolde (franky@duteca.et.tudelft.nl)
 * 93/12/29	- Added the -e option to change errors behavior
 * 94/02/27	- Ported to use the ext2fs library
 * 94/03/06	- Added the checks interval from Uwe Ohse (uwe@tirka.gun.de)
 */

#define _XOPEN_SOURCE 600 /* for inclusion of strptime() */
#define _BSD_SOURCE /* for inclusion of strcasecmp() */
#include <fcntl.h>
#include <grp.h>
#ifdef HAVE_GETOPT_H
#include <getopt.h>
#else
extern char *optarg;
extern int optind;
#endif
#include <pwd.h>
#include <stdio.h>
#ifdef HAVE_STDLIB_H
#include <stdlib.h>
#endif
#include <string.h>
#include <time.h>
#include <unistd.h>
#include <sys/types.h>
#include <libgen.h>
#include <limits.h>

#include "ext2fs/ext2_fs.h"
#include "ext2fs/ext2fs.h"
#include "et/com_err.h"
#include "uuid/uuid.h"
#include "e2p/e2p.h"
#include "jfs_user.h"
#include "util.h"
#include "blkid/blkid.h"

#include "../version.h"
#include "nls-enable.h"

const char *program_name = "tune2fs";
char *device_name;
char *new_label, *new_last_mounted, *new_UUID;
char *io_options;
static int c_flag, C_flag, e_flag, f_flag, g_flag, i_flag, l_flag, L_flag;
static int m_flag, M_flag, r_flag, s_flag = -1, u_flag, U_flag, T_flag;
static int I_flag;
static time_t last_check_time;
static int print_label;
static int max_mount_count, mount_count, mount_flags;
static unsigned long interval;
static blk64_t reserved_blocks;
static double reserved_ratio;
static unsigned long resgid, resuid;
static unsigned short errors;
static int open_flag;
static char *features_cmd;
static char *mntopts_cmd;
static int stride, stripe_width;
static int stride_set, stripe_width_set;
static char *extended_cmd;
static unsigned long new_inode_size;
static char *ext_mount_opts;

int journal_size, journal_flags;
char *journal_device;

static struct list_head blk_move_list;

struct blk_move {
	struct list_head list;
	blk64_t old_loc;
	blk64_t new_loc;
};


static const char *please_fsck = N_("Please run e2fsck on the filesystem.\n");

#ifdef CONFIG_BUILD_FINDFS
void do_findfs(int argc, char **argv);
#endif

static void usage(void)
{
	fprintf(stderr,
		_("Usage: %s [-c max_mounts_count] [-e errors_behavior] "
		  "[-g group]\n"
		  "\t[-i interval[d|m|w]] [-j] [-J journal_options] [-l]\n"
		  "\t[-m reserved_blocks_percent] "
		  "[-o [^]mount_options[,...]] \n"
		  "\t[-r reserved_blocks_count] [-u user] [-C mount_count] "
		  "[-L volume_label]\n"
		  "\t[-M last_mounted_dir] [-O [^]feature[,...]]\n"
		  "\t[-E extended-option[,...]] [-T last_check_time] "
		  "[-U UUID]\n\t[ -I new_inode_size ] device\n"), program_name);
	exit(1);
}

static __u32 ok_features[3] = {
	/* Compat */
	EXT3_FEATURE_COMPAT_HAS_JOURNAL |
		EXT2_FEATURE_COMPAT_DIR_INDEX,
	/* Incompat */
	EXT2_FEATURE_INCOMPAT_FILETYPE |
		EXT3_FEATURE_INCOMPAT_EXTENTS |
		EXT4_FEATURE_INCOMPAT_FLEX_BG,
	/* R/O compat */
	EXT2_FEATURE_RO_COMPAT_LARGE_FILE |
		EXT4_FEATURE_RO_COMPAT_HUGE_FILE|
		EXT4_FEATURE_RO_COMPAT_DIR_NLINK|
		EXT4_FEATURE_RO_COMPAT_EXTRA_ISIZE|
		EXT4_FEATURE_RO_COMPAT_GDT_CSUM |
		EXT2_FEATURE_RO_COMPAT_SPARSE_SUPER
};

static __u32 clear_ok_features[3] = {
	/* Compat */
	EXT3_FEATURE_COMPAT_HAS_JOURNAL |
		EXT2_FEATURE_COMPAT_RESIZE_INODE |
		EXT2_FEATURE_COMPAT_DIR_INDEX,
	/* Incompat */
	EXT2_FEATURE_INCOMPAT_FILETYPE |
		EXT4_FEATURE_INCOMPAT_FLEX_BG,
	/* R/O compat */
	EXT2_FEATURE_RO_COMPAT_LARGE_FILE |
		EXT4_FEATURE_RO_COMPAT_HUGE_FILE|
		EXT4_FEATURE_RO_COMPAT_DIR_NLINK|
		EXT4_FEATURE_RO_COMPAT_EXTRA_ISIZE|
		EXT4_FEATURE_RO_COMPAT_GDT_CSUM
};

/*
 * Remove an external journal from the filesystem
 */
static void remove_journal_device(ext2_filsys fs)
{
	char		*journal_path;
	ext2_filsys	jfs;
	char		buf[1024];
	journal_superblock_t	*jsb;
	int		i, nr_users;
	errcode_t	retval;
	int		commit_remove_journal = 0;
	io_manager	io_ptr;

	if (f_flag)
		commit_remove_journal = 1; /* force removal even if error */

	uuid_unparse(fs->super->s_journal_uuid, buf);
	journal_path = blkid_get_devname(NULL, "UUID", buf);

	if (!journal_path) {
		journal_path =
			ext2fs_find_block_device(fs->super->s_journal_dev);
		if (!journal_path)
			return;
	}

#ifdef CONFIG_TESTIO_DEBUG
	if (getenv("TEST_IO_FLAGS") || getenv("TEST_IO_BLOCK")) {
		io_ptr = test_io_manager;
		test_io_backing_manager = unix_io_manager;
	} else
#endif
		io_ptr = unix_io_manager;
	retval = ext2fs_open(journal_path, EXT2_FLAG_RW|
			     EXT2_FLAG_JOURNAL_DEV_OK, 0,
			     fs->blocksize, io_ptr, &jfs);
	if (retval) {
		com_err(program_name, retval,
			_("while trying to open external journal"));
		goto no_valid_journal;
	}
	if (!(jfs->super->s_feature_incompat & EXT3_FEATURE_INCOMPAT_JOURNAL_DEV)) {
		fprintf(stderr, _("%s is not a journal device.\n"),
			journal_path);
		goto no_valid_journal;
	}

	/* Get the journal superblock */
	if ((retval = io_channel_read_blk64(jfs->io, 1, -1024, buf))) {
		com_err(program_name, retval,
			_("while reading journal superblock"));
		goto no_valid_journal;
	}

	jsb = (journal_superblock_t *) buf;
	if ((jsb->s_header.h_magic != (unsigned) ntohl(JFS_MAGIC_NUMBER)) ||
	    (jsb->s_header.h_blocktype != (unsigned) ntohl(JFS_SUPERBLOCK_V2))) {
		fputs(_("Journal superblock not found!\n"), stderr);
		goto no_valid_journal;
	}

	/* Find the filesystem UUID */
	nr_users = ntohl(jsb->s_nr_users);
	for (i = 0; i < nr_users; i++) {
		if (memcmp(fs->super->s_uuid,
			   &jsb->s_users[i*16], 16) == 0)
			break;
	}
	if (i >= nr_users) {
		fputs(_("Filesystem's UUID not found on journal device.\n"),
		      stderr);
		commit_remove_journal = 1;
		goto no_valid_journal;
	}
	nr_users--;
	for (i = 0; i < nr_users; i++)
		memcpy(&jsb->s_users[i*16], &jsb->s_users[(i+1)*16], 16);
	jsb->s_nr_users = htonl(nr_users);

	/* Write back the journal superblock */
	if ((retval = io_channel_write_blk64(jfs->io, 1, -1024, buf))) {
		com_err(program_name, retval,
			"while writing journal superblock.");
		goto no_valid_journal;
	}

	commit_remove_journal = 1;

no_valid_journal:
	if (commit_remove_journal == 0) {
		fputs(_("Journal NOT removed\n"), stderr);
		exit(1);
	}
	fs->super->s_journal_dev = 0;
	uuid_clear(fs->super->s_journal_uuid);
	ext2fs_mark_super_dirty(fs);
	fputs(_("Journal removed\n"), stdout);
	free(journal_path);
}

/* Helper function for remove_journal_inode */
static int release_blocks_proc(ext2_filsys fs, blk64_t *blocknr,
			       e2_blkcnt_t blockcnt EXT2FS_ATTR((unused)),
			       blk64_t ref_block EXT2FS_ATTR((unused)),
			       int ref_offset EXT2FS_ATTR((unused)),
			       void *private EXT2FS_ATTR((unused)))
{
	blk64_t	block;
	int	group;

	block = *blocknr;
	ext2fs_unmark_block_bitmap2(fs->block_map, block);
	group = ext2fs_group_of_blk2(fs, block);
	ext2fs_bg_free_blocks_count_set(fs, group, ext2fs_bg_free_blocks_count(fs, group) + 1);
	ext2fs_group_desc_csum_set(fs, group);
	ext2fs_free_blocks_count_add(fs->super, EXT2FS_CLUSTER_RATIO(fs));
	return 0;
}

/*
 * Remove the journal inode from the filesystem
 */
static void remove_journal_inode(ext2_filsys fs)
{
	struct ext2_inode	inode;
	errcode_t		retval;
	ino_t			ino = fs->super->s_journal_inum;

	retval = ext2fs_read_inode(fs, ino,  &inode);
	if (retval) {
		com_err(program_name, retval,
			_("while reading journal inode"));
		exit(1);
	}
	if (ino == EXT2_JOURNAL_INO) {
		retval = ext2fs_read_bitmaps(fs);
		if (retval) {
			com_err(program_name, retval,
				_("while reading bitmaps"));
			exit(1);
		}
		retval = ext2fs_block_iterate3(fs, ino,
					       BLOCK_FLAG_READ_ONLY, NULL,
					       release_blocks_proc, NULL);
		if (retval) {
			com_err(program_name, retval,
				_("while clearing journal inode"));
			exit(1);
		}
		memset(&inode, 0, sizeof(inode));
		ext2fs_mark_bb_dirty(fs);
		fs->flags &= ~EXT2_FLAG_SUPER_ONLY;
	} else
		inode.i_flags &= ~EXT2_IMMUTABLE_FL;
	retval = ext2fs_write_inode(fs, ino, &inode);
	if (retval) {
		com_err(program_name, retval,
			_("while writing journal inode"));
		exit(1);
	}
	fs->super->s_journal_inum = 0;
	ext2fs_mark_super_dirty(fs);
}

/*
 * Update the default mount options
 */
static void update_mntopts(ext2_filsys fs, char *mntopts)
{
	struct ext2_super_block *sb = fs->super;

	if (e2p_edit_mntopts(mntopts, &sb->s_default_mount_opts, ~0)) {
		fprintf(stderr, _("Invalid mount option set: %s\n"),
			mntopts);
		exit(1);
	}
	ext2fs_mark_super_dirty(fs);
}

static void request_fsck_afterwards(ext2_filsys fs)
{
	static int requested = 0;

	if (requested++)
		return;
	fs->super->s_state &= ~EXT2_VALID_FS;
	printf("\n%s\n", _(please_fsck));
	if (mount_flags & EXT2_MF_READONLY)
		printf(_("(and reboot afterwards!)\n"));
}

/*
 * Update the feature set as provided by the user.
 */
static void update_feature_set(ext2_filsys fs, char *features)
{
	struct ext2_super_block *sb = fs->super;
	struct ext2_group_desc *gd;
	__u32		old_features[3];
	int		i, type_err;
	unsigned int	mask_err;

#define FEATURE_ON(type, mask) (!(old_features[(type)] & (mask)) && \
				((&sb->s_feature_compat)[(type)] & (mask)))
#define FEATURE_OFF(type, mask) ((old_features[(type)] & (mask)) && \
				 !((&sb->s_feature_compat)[(type)] & (mask)))
#define FEATURE_CHANGED(type, mask) ((mask) & \
		     (old_features[(type)] ^ (&sb->s_feature_compat)[(type)]))

	old_features[E2P_FEATURE_COMPAT] = sb->s_feature_compat;
	old_features[E2P_FEATURE_INCOMPAT] = sb->s_feature_incompat;
	old_features[E2P_FEATURE_RO_INCOMPAT] = sb->s_feature_ro_compat;

	if (e2p_edit_feature2(features, &sb->s_feature_compat,
			      ok_features, clear_ok_features,
			      &type_err, &mask_err)) {
		if (!mask_err)
			fprintf(stderr,
				_("Invalid filesystem option set: %s\n"),
				features);
		else if (type_err & E2P_FEATURE_NEGATE_FLAG)
			fprintf(stderr, _("Clearing filesystem feature '%s' "
					  "not supported.\n"),
				e2p_feature2string(type_err &
						   E2P_FEATURE_TYPE_MASK,
						   mask_err));
		else
			fprintf(stderr, _("Setting filesystem feature '%s' "
					  "not supported.\n"),
				e2p_feature2string(type_err, mask_err));
		exit(1);
	}

	if (FEATURE_OFF(E2P_FEATURE_COMPAT, EXT3_FEATURE_COMPAT_HAS_JOURNAL)) {
		if ((mount_flags & EXT2_MF_MOUNTED) &&
		    !(mount_flags & EXT2_MF_READONLY)) {
			fputs(_("The has_journal feature may only be "
				"cleared when the filesystem is\n"
				"unmounted or mounted "
				"read-only.\n"), stderr);
			exit(1);
		}
		if (sb->s_feature_incompat &
		    EXT3_FEATURE_INCOMPAT_RECOVER) {
			fputs(_("The needs_recovery flag is set.  "
				"Please run e2fsck before clearing\n"
				"the has_journal flag.\n"), stderr);
			exit(1);
		}
		if (sb->s_journal_inum) {
			remove_journal_inode(fs);
		}
		if (sb->s_journal_dev) {
			remove_journal_device(fs);
		}
	}

	if (FEATURE_ON(E2P_FEATURE_COMPAT, EXT3_FEATURE_COMPAT_HAS_JOURNAL)) {
		/*
		 * If adding a journal flag, let the create journal
		 * code below handle setting the flag and creating the
		 * journal.  We supply a default size if necessary.
		 */
		if (!journal_size)
			journal_size = -1;
		sb->s_feature_compat &= ~EXT3_FEATURE_COMPAT_HAS_JOURNAL;
	}

	if (FEATURE_ON(E2P_FEATURE_COMPAT, EXT2_FEATURE_COMPAT_DIR_INDEX)) {
		if (!sb->s_def_hash_version)
			sb->s_def_hash_version = EXT2_HASH_HALF_MD4;
		if (uuid_is_null((unsigned char *) sb->s_hash_seed))
			uuid_generate((unsigned char *) sb->s_hash_seed);
	}

	if (FEATURE_OFF(E2P_FEATURE_INCOMPAT, EXT4_FEATURE_INCOMPAT_FLEX_BG)) {
		if (ext2fs_check_desc(fs)) {
			fputs(_("Clearing the flex_bg flag would "
				"cause the the filesystem to be\n"
				"inconsistent.\n"), stderr);
			exit(1);
		}
	}

	if (FEATURE_OFF(E2P_FEATURE_RO_INCOMPAT,
			    EXT4_FEATURE_RO_COMPAT_HUGE_FILE)) {
		if ((mount_flags & EXT2_MF_MOUNTED) &&
		    !(mount_flags & EXT2_MF_READONLY)) {
			fputs(_("The huge_file feature may only be "
				"cleared when the filesystem is\n"
				"unmounted or mounted "
				"read-only.\n"), stderr);
			exit(1);
		}
	}

	if (FEATURE_ON(E2P_FEATURE_RO_INCOMPAT,
		       EXT4_FEATURE_RO_COMPAT_GDT_CSUM)) {
		for (i = 0; i < fs->group_desc_count; i++) {
			gd = ext2fs_group_desc(fs, fs->group_desc, i);
			gd->bg_itable_unused = 0;
			gd->bg_flags = EXT2_BG_INODE_ZEROED;
			ext2fs_group_desc_csum_set(fs, i);
		}
		fs->flags &= ~EXT2_FLAG_SUPER_ONLY;
	}

	if (FEATURE_OFF(E2P_FEATURE_RO_INCOMPAT,
			EXT4_FEATURE_RO_COMPAT_GDT_CSUM)) {
		for (i = 0; i < fs->group_desc_count; i++) {
			gd = ext2fs_group_desc(fs, fs->group_desc, i);
			if ((gd->bg_flags & EXT2_BG_INODE_ZEROED) == 0) {
				/* 
				 * XXX what we really should do is zap
				 * uninitialized inode tables instead.
				 */
				request_fsck_afterwards(fs);
				break;
			}
			gd->bg_itable_unused = 0;
			gd->bg_flags = 0;
			gd->bg_checksum = 0;
		}
		fs->flags &= ~EXT2_FLAG_SUPER_ONLY;
	}

	if (sb->s_rev_level == EXT2_GOOD_OLD_REV &&
	    (sb->s_feature_compat || sb->s_feature_ro_compat ||
	     sb->s_feature_incompat))
		ext2fs_update_dynamic_rev(fs);

	if (FEATURE_CHANGED(E2P_FEATURE_RO_INCOMPAT,
			    EXT2_FEATURE_RO_COMPAT_SPARSE_SUPER) ||
	    FEATURE_OFF(E2P_FEATURE_RO_INCOMPAT,
			EXT4_FEATURE_RO_COMPAT_HUGE_FILE) ||
	    FEATURE_CHANGED(E2P_FEATURE_INCOMPAT,
			    EXT2_FEATURE_INCOMPAT_FILETYPE) ||
	    FEATURE_CHANGED(E2P_FEATURE_COMPAT,
			    EXT2_FEATURE_COMPAT_RESIZE_INODE) ||
	    FEATURE_OFF(E2P_FEATURE_RO_INCOMPAT,
			EXT2_FEATURE_RO_COMPAT_LARGE_FILE))
		request_fsck_afterwards(fs);

	if ((old_features[E2P_FEATURE_COMPAT] != sb->s_feature_compat) ||
	    (old_features[E2P_FEATURE_INCOMPAT] != sb->s_feature_incompat) ||
	    (old_features[E2P_FEATURE_RO_INCOMPAT] != sb->s_feature_ro_compat))
		ext2fs_mark_super_dirty(fs);
}

/*
 * Add a journal to the filesystem.
 */
static void add_journal(ext2_filsys fs)
{
	unsigned long journal_blocks;
	errcode_t	retval;
	ext2_filsys	jfs;
	io_manager	io_ptr;

	if (fs->super->s_feature_compat &
	    EXT3_FEATURE_COMPAT_HAS_JOURNAL) {
		fputs(_("The filesystem already has a journal.\n"), stderr);
		goto err;
	}
	if (journal_device) {
		check_plausibility(journal_device);
		check_mount(journal_device, 0, _("journal"));
#ifdef CONFIG_TESTIO_DEBUG
		if (getenv("TEST_IO_FLAGS") || getenv("TEST_IO_BLOCK")) {
			io_ptr = test_io_manager;
			test_io_backing_manager = unix_io_manager;
		} else
#endif
			io_ptr = unix_io_manager;
		retval = ext2fs_open(journal_device, EXT2_FLAG_RW|
				     EXT2_FLAG_JOURNAL_DEV_OK, 0,
				     fs->blocksize, io_ptr, &jfs);
		if (retval) {
			com_err(program_name, retval,
				_("\n\twhile trying to open journal on %s\n"),
				journal_device);
			goto err;
		}
		printf(_("Creating journal on device %s: "),
		       journal_device);
		fflush(stdout);

		retval = ext2fs_add_journal_device(fs, jfs);
		ext2fs_close(jfs);
		if (retval) {
			com_err(program_name, retval,
				_("while adding filesystem to journal on %s"),
				journal_device);
			goto err;
		}
		fputs(_("done\n"), stdout);
	} else if (journal_size) {
		fputs(_("Creating journal inode: "), stdout);
		fflush(stdout);
		journal_blocks = figure_journal_size(journal_size, fs);

		retval = ext2fs_add_journal_inode(fs, journal_blocks,
						  journal_flags);
		if (retval) {
			fprintf(stderr, "\n");
			com_err(program_name, retval,
				_("\n\twhile trying to create journal file"));
			exit(1);
		} else
			fputs(_("done\n"), stdout);
		/*
		 * If the filesystem wasn't mounted, we need to force
		 * the block group descriptors out.
		 */
		if ((mount_flags & EXT2_MF_MOUNTED) == 0)
			fs->flags &= ~EXT2_FLAG_SUPER_ONLY;
	}
	print_check_message(fs);
	return;

err:
	free(journal_device);
	exit(1);
}


static void parse_e2label_options(int argc, char ** argv)
{
	if ((argc < 2) || (argc > 3)) {
		fputs(_("Usage: e2label device [newlabel]\n"), stderr);
		exit(1);
	}
	io_options = strchr(argv[1], '?');
	if (io_options)
		*io_options++ = 0;
	device_name = blkid_get_devname(NULL, argv[1], NULL);
	if (!device_name) {
		com_err("e2label", 0, _("Unable to resolve '%s'"),
			argv[1]);
		exit(1);
	}
	open_flag = EXT2_FLAG_JOURNAL_DEV_OK;
	if (argc == 3) {
		open_flag |= EXT2_FLAG_RW;
		L_flag = 1;
		new_label = argv[2];
	} else
		print_label++;
}

static time_t parse_time(char *str)
{
	struct	tm	ts;

	if (strcmp(str, "now") == 0) {
		return (time(0));
	}
	memset(&ts, 0, sizeof(ts));
#ifdef HAVE_STRPTIME
	strptime(str, "%Y%m%d%H%M%S", &ts);
#else
	sscanf(str, "%4d%2d%2d%2d%2d%2d", &ts.tm_year, &ts.tm_mon,
	       &ts.tm_mday, &ts.tm_hour, &ts.tm_min, &ts.tm_sec);
	ts.tm_year -= 1900;
	ts.tm_mon -= 1;
	if (ts.tm_year < 0 || ts.tm_mon < 0 || ts.tm_mon > 11 ||
	    ts.tm_mday < 0 || ts.tm_mday > 31 || ts.tm_hour > 23 ||
	    ts.tm_min > 59 || ts.tm_sec > 61)
		ts.tm_mday = 0;
#endif
	if (ts.tm_mday == 0) {
		com_err(program_name, 0,
			_("Couldn't parse date/time specifier: %s"),
			str);
		usage();
	}
	ts.tm_isdst = -1;
	return (mktime(&ts));
}

static void parse_tune2fs_options(int argc, char **argv)
{
	int c;
	char *tmp;
	struct group *gr;
	struct passwd *pw;

	open_flag = 0;

	printf("tune2fs %s (%s)\n", E2FSPROGS_VERSION, E2FSPROGS_DATE);
	while ((c = getopt(argc, argv, "c:e:fg:i:jlm:o:r:s:u:C:E:I:J:L:M:O:T:U:")) != EOF)
		switch (c) {
		case 'c':
			max_mount_count = strtol(optarg, &tmp, 0);
			if (*tmp || max_mount_count > 16000) {
				com_err(program_name, 0,
					_("bad mounts count - %s"),
					optarg);
				usage();
			}
			if (max_mount_count == 0)
				max_mount_count = -1;
			c_flag = 1;
			open_flag = EXT2_FLAG_RW;
			break;
		case 'C':
			mount_count = strtoul(optarg, &tmp, 0);
			if (*tmp || mount_count > 16000) {
				com_err(program_name, 0,
					_("bad mounts count - %s"),
					optarg);
				usage();
			}
			C_flag = 1;
			open_flag = EXT2_FLAG_RW;
			break;
		case 'e':
			if (strcmp(optarg, "continue") == 0)
				errors = EXT2_ERRORS_CONTINUE;
			else if (strcmp(optarg, "remount-ro") == 0)
				errors = EXT2_ERRORS_RO;
			else if (strcmp(optarg, "panic") == 0)
				errors = EXT2_ERRORS_PANIC;
			else {
				com_err(program_name, 0,
					_("bad error behavior - %s"),
					optarg);
				usage();
			}
			e_flag = 1;
			open_flag = EXT2_FLAG_RW;
			break;
		case 'E':
			extended_cmd = optarg;
			open_flag |= EXT2_FLAG_RW;
			break;
		case 'f': /* Force */
			f_flag = 1;
			break;
		case 'g':
			resgid = strtoul(optarg, &tmp, 0);
			if (*tmp) {
				gr = getgrnam(optarg);
				if (gr == NULL)
					tmp = optarg;
				else {
					resgid = gr->gr_gid;
					*tmp = 0;
				}
			}
			if (*tmp) {
				com_err(program_name, 0,
					_("bad gid/group name - %s"),
					optarg);
				usage();
			}
			g_flag = 1;
			open_flag = EXT2_FLAG_RW;
			break;
		case 'i':
			interval = strtoul(optarg, &tmp, 0);
			switch (*tmp) {
			case 's':
				tmp++;
				break;
			case '\0':
			case 'd':
			case 'D': /* days */
				interval *= 86400;
				if (*tmp != '\0')
					tmp++;
				break;
			case 'm':
			case 'M': /* months! */
				interval *= 86400 * 30;
				tmp++;
				break;
			case 'w':
			case 'W': /* weeks */
				interval *= 86400 * 7;
				tmp++;
				break;
			}
			if (*tmp) {
				com_err(program_name, 0,
					_("bad interval - %s"), optarg);
				usage();
			}
			i_flag = 1;
			open_flag = EXT2_FLAG_RW;
			break;
		case 'j':
			if (!journal_size)
				journal_size = -1;
			open_flag = EXT2_FLAG_RW;
			break;
		case 'J':
			parse_journal_opts(optarg);
			open_flag = EXT2_FLAG_RW;
			break;
		case 'l':
			l_flag = 1;
			break;
		case 'L':
			new_label = optarg;
			L_flag = 1;
			open_flag |= EXT2_FLAG_RW |
				EXT2_FLAG_JOURNAL_DEV_OK;
			break;
		case 'm':
			reserved_ratio = strtod(optarg, &tmp);
			if (*tmp || reserved_ratio > 50 ||
			    reserved_ratio < 0) {
				com_err(program_name, 0,
					_("bad reserved block ratio - %s"),
					optarg);
				usage();
			}
			m_flag = 1;
			open_flag = EXT2_FLAG_RW;
			break;
		case 'M':
			new_last_mounted = optarg;
			M_flag = 1;
			open_flag = EXT2_FLAG_RW;
			break;
		case 'o':
			if (mntopts_cmd) {
				com_err(program_name, 0,
					_("-o may only be specified once"));
				usage();
			}
			mntopts_cmd = optarg;
			open_flag = EXT2_FLAG_RW;
			break;
			
		case 'O':
			if (features_cmd) {
				com_err(program_name, 0,
					_("-O may only be specified once"));
				usage();
			}
			features_cmd = optarg;
			open_flag = EXT2_FLAG_RW;
			break;
		case 'r':
			reserved_blocks = strtoul(optarg, &tmp, 0);
			if (*tmp) {
				com_err(program_name, 0,
					_("bad reserved blocks count - %s"),
					optarg);
				usage();
			}
			r_flag = 1;
			open_flag = EXT2_FLAG_RW;
			break;
		case 's': /* Deprecated */
			s_flag = atoi(optarg);
			open_flag = EXT2_FLAG_RW;
			break;
		case 'T':
			T_flag = 1;
			last_check_time = parse_time(optarg);
			open_flag = EXT2_FLAG_RW;
			break;
		case 'u':
				resuid = strtoul(optarg, &tmp, 0);
				if (*tmp) {
					pw = getpwnam(optarg);
					if (pw == NULL)
						tmp = optarg;
					else {
						resuid = pw->pw_uid;
						*tmp = 0;
					}
				}
				if (*tmp) {
					com_err(program_name, 0,
						_("bad uid/user name - %s"),
						optarg);
					usage();
				}
				u_flag = 1;
				open_flag = EXT2_FLAG_RW;
				break;
		case 'U':
			new_UUID = optarg;
			U_flag = 1;
			open_flag = EXT2_FLAG_RW |
				EXT2_FLAG_JOURNAL_DEV_OK;
			break;
		case 'I':
			new_inode_size = strtoul(optarg, &tmp, 0);
			if (*tmp) {
				com_err(program_name, 0,
					_("bad inode size - %s"),
					optarg);
				usage();
			}
			if (!((new_inode_size &
			       (new_inode_size - 1)) == 0)) {
				com_err(program_name, 0,
					_("Inode size must be a "
					  "power of two- %s"),
					optarg);
				usage();
			}
			open_flag = EXT2_FLAG_RW;
			I_flag = 1;
			break;
		default:
			usage();
		}
	if (optind < argc - 1 || optind == argc)
		usage();
	if (!open_flag && !l_flag)
		usage();
	io_options = strchr(argv[optind], '?');
	if (io_options)
		*io_options++ = 0;
	device_name = blkid_get_devname(NULL, argv[optind], NULL);
	if (!device_name) {
		com_err("tune2fs", 0, _("Unable to resolve '%s'"),
			argv[optind]);
		exit(1);
	}
}

#ifdef CONFIG_BUILD_FINDFS
void do_findfs(int argc, char **argv)
{
	char	*dev;

	if ((argc != 2) ||
	    (strncmp(argv[1], "LABEL=", 6) && strncmp(argv[1], "UUID=", 5))) {
		fprintf(stderr, "Usage: findfs LABEL=<label>|UUID=<uuid>\n");
		exit(2);
	}
	dev = blkid_get_devname(NULL, argv[1], NULL);
	if (!dev) {
		com_err("findfs", 0, _("Unable to resolve '%s'"),
			argv[1]);
		exit(1);
	}
	puts(dev);
	exit(0);
}
#endif

static void parse_extended_opts(ext2_filsys fs, const char *opts)
{
	char	*buf, *token, *next, *p, *arg;
	int	len, hash_alg;
	int	r_usage = 0;

	len = strlen(opts);
	buf = malloc(len+1);
	if (!buf) {
		fprintf(stderr,
			_("Couldn't allocate memory to parse options!\n"));
		exit(1);
	}
	strcpy(buf, opts);
	for (token = buf; token && *token; token = next) {
		p = strchr(token, ',');
		next = 0;
		if (p) {
			*p = 0;
			next = p+1;
		}
		arg = strchr(token, '=');
		if (arg) {
			*arg = 0;
			arg++;
		}
		if (!strcmp(token, "test_fs")) {
			fs->super->s_flags |= EXT2_FLAGS_TEST_FILESYS;
			printf("Setting test filesystem flag\n");
			ext2fs_mark_super_dirty(fs);
		} else if (!strcmp(token, "^test_fs")) {
			fs->super->s_flags &= ~EXT2_FLAGS_TEST_FILESYS;
			printf("Clearing test filesystem flag\n");
			ext2fs_mark_super_dirty(fs);
		} else if (strcmp(token, "stride") == 0) {
			if (!arg) {
				r_usage++;
				continue;
			}
			stride = strtoul(arg, &p, 0);
			if (*p) {
				fprintf(stderr,
				       _("Invalid RAID stride: %s\n"),
					arg);
				r_usage++;
				continue;
			}
			stride_set = 1;
		} else if (strcmp(token, "stripe-width") == 0 ||
			   strcmp(token, "stripe_width") == 0) {
			if (!arg) {
				r_usage++;
				continue;
			}
			stripe_width = strtoul(arg, &p, 0);
			if (*p) {
				fprintf(stderr,
					_("Invalid RAID stripe-width: %s\n"),
					arg);
				r_usage++;
				continue;
			}
			stripe_width_set = 1;
		} else if (strcmp(token, "hash_alg") == 0 ||
			   strcmp(token, "hash-alg") == 0) {
			if (!arg) {
				r_usage++;
				continue;
			}
			hash_alg = e2p_string2hash(arg);
			if (hash_alg < 0) {
				fprintf(stderr,
					_("Invalid hash algorithm: %s\n"),
					arg);
				r_usage++;
				continue;
			}
			fs->super->s_def_hash_version = hash_alg;
			printf(_("Setting default hash algorithm "
				 "to %s (%d)\n"),
			       arg, hash_alg);
			ext2fs_mark_super_dirty(fs);
		} else if (!strcmp(token, "mount_opts")) {
			if (!arg) {
				r_usage++;
				continue;
			}
			if (strlen(arg) >= sizeof(fs->super->s_mount_opts)) {
				fprintf(stderr,
					"Extended mount options too long\n");
				continue;
			}
<<<<<<< HEAD
			strcpy((char *)fs->super->s_mount_opts, arg);
			ext2fs_mark_super_dirty(fs);
=======
			ext_mount_opts = strdup(arg);
>>>>>>> 5b734a0e
		} else
			r_usage++;
	}
	if (r_usage) {
		fprintf(stderr, _("\nBad options specified.\n\n"
			"Extended options are separated by commas, "
			"and may take an argument which\n"
			"\tis set off by an equals ('=') sign.\n\n"
			"Valid extended options are:\n"
			"\thash_alg=<hash algorithm>\n"
			"\tmount_opts=<extended default mount options>\n"
			"\tstride=<RAID per-disk chunk size in blocks>\n"
			"\tstripe_width=<RAID stride*data disks in blocks>\n"
			"\ttest_fs\n"
			"\t^test_fs\n"));
		free(buf);
		exit(1);
	}
	free(buf);
}

/*
 * Fill in the block bitmap bmap with the information regarding the
 * blocks to be moved
 */
static int get_move_bitmaps(ext2_filsys fs, int new_ino_blks_per_grp,
			    ext2fs_block_bitmap bmap)
{
	dgrp_t i;
	int retval;
	ext2_badblocks_list bb_list = 0;
	blk64_t j, needed_blocks = 0;
	blk64_t start_blk, end_blk;

	retval = ext2fs_read_bb_inode(fs, &bb_list);
	if (retval)
		return retval;

	for (i = 0; i < fs->group_desc_count; i++) {
		start_blk = ext2fs_inode_table_loc(fs, i) +
					fs->inode_blocks_per_group;

		end_blk = ext2fs_inode_table_loc(fs, i) +
					new_ino_blks_per_grp;

		for (j = start_blk; j < end_blk; j++) {
			if (ext2fs_test_block_bitmap2(fs->block_map, j)) {
				/*
				 * IF the block is a bad block we fail
				 */
				if (ext2fs_badblocks_list_test(bb_list, j)) {
					ext2fs_badblocks_list_free(bb_list);
					return ENOSPC;
				}

				ext2fs_mark_block_bitmap2(bmap, j);
			} else {
				/*
				 * We are going to use this block for
				 * inode table. So mark them used.
				 */
				ext2fs_mark_block_bitmap2(fs->block_map, j);
			}
		}
		needed_blocks += end_blk - start_blk;
	}

	ext2fs_badblocks_list_free(bb_list);
	if (needed_blocks > ext2fs_free_blocks_count(fs->super))
		return ENOSPC;

	return 0;
}

static int ext2fs_is_meta_block(ext2_filsys fs, blk_t blk)
{
	dgrp_t group;
	group = ext2fs_group_of_blk(fs, blk);
	if (ext2fs_block_bitmap_loc(fs, group) == blk)
		return 1;
	if (ext2fs_inode_bitmap_loc(fs, group) == blk)
		return 1;
	return 0;
}

static int ext2fs_is_block_in_group(ext2_filsys fs, dgrp_t group, blk_t blk)
{
	blk_t start_blk, end_blk;
	start_blk = fs->super->s_first_data_block +
			EXT2_BLOCKS_PER_GROUP(fs->super) * group;
	/*
	 * We cannot get new block beyond end_blk for for the last block group
	 * so we can check with EXT2_BLOCKS_PER_GROUP even for last block group
	 */
	end_blk   = start_blk + EXT2_BLOCKS_PER_GROUP(fs->super);
	if (blk >= start_blk && blk <= end_blk)
		return 1;
	return 0;
}

static int move_block(ext2_filsys fs, ext2fs_block_bitmap bmap)
{

	char *buf;
	dgrp_t group = 0;
	errcode_t retval;
	int meta_data = 0;
	blk64_t blk, new_blk, goal;
	struct blk_move *bmv;

	retval = ext2fs_get_mem(fs->blocksize, &buf);
	if (retval)
		return retval;

	for (new_blk = blk = fs->super->s_first_data_block;
	     blk < ext2fs_blocks_count(fs->super); blk++) {
		if (!ext2fs_test_block_bitmap2(bmap, blk))
			continue;

		if (ext2fs_is_meta_block(fs, blk)) {
			/*
			 * If the block is mapping a fs meta data block
			 * like group desc/block bitmap/inode bitmap. We
			 * should find a block in the same group and fix
			 * the respective fs metadata pointers. Otherwise
			 * fail
			 */
			group = ext2fs_group_of_blk(fs, blk);
			goal = ext2fs_group_first_block2(fs, group);
			meta_data = 1;

		} else {
			goal = new_blk;
		}
		retval = ext2fs_new_block2(fs, goal, NULL, &new_blk);
		if (retval)
			goto err_out;

		/* new fs meta data block should be in the same group */
		if (meta_data && !ext2fs_is_block_in_group(fs, group, new_blk)) {
			retval = ENOSPC;
			goto err_out;
		}

		/* Mark this block as allocated */
		ext2fs_mark_block_bitmap2(fs->block_map, new_blk);

		/* Add it to block move list */
		retval = ext2fs_get_mem(sizeof(struct blk_move), &bmv);
		if (retval)
			goto err_out;

		bmv->old_loc = blk;
		bmv->new_loc = new_blk;

		list_add(&(bmv->list), &blk_move_list);

		retval = io_channel_read_blk64(fs->io, blk, 1, buf);
		if (retval)
			goto err_out;

		retval = io_channel_write_blk64(fs->io, new_blk, 1, buf);
		if (retval)
			goto err_out;
	}

err_out:
	ext2fs_free_mem(&buf);
	return retval;
}

static blk64_t translate_block(blk64_t blk)
{
	struct list_head *entry;
	struct blk_move *bmv;

	list_for_each(entry, &blk_move_list) {
		bmv = list_entry(entry, struct blk_move, list);
		if (bmv->old_loc == blk)
			return bmv->new_loc;
	}

	return 0;
}

static int process_block(ext2_filsys fs EXT2FS_ATTR((unused)),
			 blk64_t *block_nr,
			 e2_blkcnt_t blockcnt EXT2FS_ATTR((unused)),
			 blk64_t ref_block EXT2FS_ATTR((unused)),
			 int ref_offset EXT2FS_ATTR((unused)),
			 void *priv_data)
{
	int ret = 0;
	blk64_t new_blk;
	ext2fs_block_bitmap bmap = (ext2fs_block_bitmap) priv_data;

	if (!ext2fs_test_block_bitmap2(bmap, *block_nr))
		return 0;
	new_blk = translate_block(*block_nr);
	if (new_blk) {
		*block_nr = new_blk;
		/*
		 * This will force the ext2fs_write_inode in the iterator
		 */
		ret |= BLOCK_CHANGED;
	}

	return ret;
}

static int inode_scan_and_fix(ext2_filsys fs, ext2fs_block_bitmap bmap)
{
	errcode_t retval = 0;
	ext2_ino_t ino;
	blk64_t blk;
	char *block_buf = 0;
	struct ext2_inode inode;
	ext2_inode_scan	scan = NULL;

	retval = ext2fs_get_mem(fs->blocksize * 3, &block_buf);
	if (retval)
		return retval;

	retval = ext2fs_open_inode_scan(fs, 0, &scan);
	if (retval)
		goto err_out;

	while (1) {
		retval = ext2fs_get_next_inode(scan, &ino, &inode);
		if (retval)
			goto err_out;

		if (!ino)
			break;

		if (inode.i_links_count == 0)
			continue; /* inode not in use */

		/* FIXME!!
		 * If we end up modifying the journal inode
		 * the sb->s_jnl_blocks will differ. But a
		 * subsequent e2fsck fixes that.
		 * Do we need to fix this ??
		 */

		if (ext2fs_file_acl_block(&inode) &&
		    ext2fs_test_block_bitmap2(bmap,
					      ext2fs_file_acl_block(&inode))) {
			blk = translate_block(ext2fs_file_acl_block(&inode));
			if (!blk)
				continue;

			ext2fs_file_acl_block_set(&inode, blk);

			/*
			 * Write the inode to disk so that inode table
			 * resizing can work
			 */
			retval = ext2fs_write_inode(fs, ino, &inode);
			if (retval)
				goto err_out;
		}

		if (!ext2fs_inode_has_valid_blocks(&inode))
			continue;

		retval = ext2fs_block_iterate3(fs, ino, 0, block_buf,
					       process_block, bmap);
		if (retval)
			goto err_out;

	}

err_out:
	ext2fs_free_mem(&block_buf);

	return retval;
}

/*
 * We need to scan for inode and block bitmaps that may need to be
 * moved.  This can take place if the filesystem was formatted for
 * RAID arrays using the mke2fs's extended option "stride".
 */
static int group_desc_scan_and_fix(ext2_filsys fs, ext2fs_block_bitmap bmap)
{
	dgrp_t i;
	blk_t blk, new_blk;

	for (i = 0; i < fs->group_desc_count; i++) {
		blk = ext2fs_block_bitmap_loc(fs, i);
		if (ext2fs_test_block_bitmap2(bmap, blk)) {
			new_blk = translate_block(blk);
			if (!new_blk)
				continue;
			ext2fs_block_bitmap_loc_set(fs, i, new_blk);
		}

		blk = ext2fs_inode_bitmap_loc(fs, i);
		if (ext2fs_test_block_bitmap2(bmap, blk)) {
			new_blk = translate_block(blk);
			if (!new_blk)
				continue;
			ext2fs_inode_bitmap_loc_set(fs, i, new_blk);
		}
	}
	return 0;
}

static int expand_inode_table(ext2_filsys fs, unsigned long new_ino_size)
{
	dgrp_t i;
	blk64_t blk;
	errcode_t retval;
	int new_ino_blks_per_grp;
	unsigned int j;
	char *old_itable = NULL, *new_itable = NULL;
	char *tmp_old_itable = NULL, *tmp_new_itable = NULL;
	unsigned long old_ino_size;
	int old_itable_size, new_itable_size;

	old_itable_size = fs->inode_blocks_per_group * fs->blocksize;
	old_ino_size = EXT2_INODE_SIZE(fs->super);

	new_ino_blks_per_grp = ext2fs_div_ceil(
					EXT2_INODES_PER_GROUP(fs->super) *
					new_ino_size,
					fs->blocksize);

	new_itable_size = new_ino_blks_per_grp * fs->blocksize;

	retval = ext2fs_get_mem(old_itable_size, &old_itable);
	if (retval)
		return retval;

	retval = ext2fs_get_mem(new_itable_size, &new_itable);
	if (retval)
		goto err_out;

	tmp_old_itable = old_itable;
	tmp_new_itable = new_itable;

	for (i = 0; i < fs->group_desc_count; i++) {
		blk = ext2fs_inode_table_loc(fs, i);
		retval = io_channel_read_blk64(fs->io, blk,
				fs->inode_blocks_per_group, old_itable);
		if (retval)
			goto err_out;

		for (j = 0; j < EXT2_INODES_PER_GROUP(fs->super); j++) {
			memcpy(new_itable, old_itable, old_ino_size);

			memset(new_itable+old_ino_size, 0,
					new_ino_size - old_ino_size);

			new_itable += new_ino_size;
			old_itable += old_ino_size;
		}

		/* reset the pointer */
		old_itable = tmp_old_itable;
		new_itable = tmp_new_itable;

		retval = io_channel_write_blk64(fs->io, blk,
					new_ino_blks_per_grp, new_itable);
		if (retval)
			goto err_out;
	}

	/* Update the meta data */
	fs->inode_blocks_per_group = new_ino_blks_per_grp;
	fs->super->s_inode_size = new_ino_size;

err_out:
	if (old_itable)
		ext2fs_free_mem(&old_itable);

	if (new_itable)
		ext2fs_free_mem(&new_itable);

	return retval;
}

static errcode_t ext2fs_calculate_summary_stats(ext2_filsys fs)
{
	blk64_t		blk;
	ext2_ino_t	ino;
	unsigned int	group = 0;
	unsigned int	count = 0;
	int		total_free = 0;
	int		group_free = 0;

	/*
	 * First calculate the block statistics
	 */
	for (blk = fs->super->s_first_data_block;
	     blk < ext2fs_blocks_count(fs->super); blk++) {
		if (!ext2fs_fast_test_block_bitmap2(fs->block_map, blk)) {
			group_free++;
			total_free++;
		}
		count++;
		if ((count == fs->super->s_blocks_per_group) ||
		    (blk == ext2fs_blocks_count(fs->super)-1)) {
			ext2fs_bg_free_blocks_count_set(fs, group++,
							group_free);
			count = 0;
			group_free = 0;
		}
	}
	total_free = EXT2FS_C2B(fs, total_free);
	ext2fs_free_blocks_count_set(fs->super, total_free);

	/*
	 * Next, calculate the inode statistics
	 */
	group_free = 0;
	total_free = 0;
	count = 0;
	group = 0;

	/* Protect loop from wrap-around if s_inodes_count maxed */
	for (ino = 1; ino <= fs->super->s_inodes_count && ino > 0; ino++) {
		if (!ext2fs_fast_test_inode_bitmap2(fs->inode_map, ino)) {
			group_free++;
			total_free++;
		}
		count++;
		if ((count == fs->super->s_inodes_per_group) ||
		    (ino == fs->super->s_inodes_count)) {
			ext2fs_bg_free_inodes_count_set(fs, group++,
							group_free);
			count = 0;
			group_free = 0;
		}
	}
	fs->super->s_free_inodes_count = total_free;
	ext2fs_mark_super_dirty(fs);
	return 0;
}

#define list_for_each_safe(pos, pnext, head) \
	for (pos = (head)->next, pnext = pos->next; pos != (head); \
	     pos = pnext, pnext = pos->next)

static void free_blk_move_list(void)
{
	struct list_head *entry, *tmp;
	struct blk_move *bmv;

	list_for_each_safe(entry, tmp, &blk_move_list) {
		bmv = list_entry(entry, struct blk_move, list);
		list_del(entry);
		ext2fs_free_mem(&bmv);
	}
	return;
}

static int resize_inode(ext2_filsys fs, unsigned long new_size)
{
	errcode_t retval;
	int new_ino_blks_per_grp;
	ext2fs_block_bitmap bmap;

	ext2fs_read_inode_bitmap(fs);
	ext2fs_read_block_bitmap(fs);
	INIT_LIST_HEAD(&blk_move_list);


	new_ino_blks_per_grp = ext2fs_div_ceil(
					EXT2_INODES_PER_GROUP(fs->super)*
					new_size,
					fs->blocksize);

	/* We may change the file system.
	 * Mark the file system as invalid so that
	 * the user is prompted to run fsck.
	 */
	fs->super->s_state &= ~EXT2_VALID_FS;

	retval = ext2fs_allocate_block_bitmap(fs, _("blocks to be moved"),
						&bmap);
	if (retval) {
		fputs(_("Failed to allocate block bitmap when "
				"increasing inode size\n"), stderr);
		return retval;
	}
	retval = get_move_bitmaps(fs, new_ino_blks_per_grp, bmap);
	if (retval) {
		fputs(_("Not enough space to increase inode size \n"), stderr);
		goto err_out;
	}
	retval = move_block(fs, bmap);
	if (retval) {
		fputs(_("Failed to relocate blocks during inode resize \n"),
		      stderr);
		goto err_out;
	}
	retval = inode_scan_and_fix(fs, bmap);
	if (retval)
		goto err_out_undo;

	retval = group_desc_scan_and_fix(fs, bmap);
	if (retval)
		goto err_out_undo;

	retval = expand_inode_table(fs, new_size);
	if (retval)
		goto err_out_undo;

	ext2fs_calculate_summary_stats(fs);

	fs->super->s_state |= EXT2_VALID_FS;
	/* mark super block and block bitmap as dirty */
	ext2fs_mark_super_dirty(fs);
	ext2fs_mark_bb_dirty(fs);

err_out:
	free_blk_move_list();
	ext2fs_free_block_bitmap(bmap);

	return retval;

err_out_undo:
	free_blk_move_list();
	ext2fs_free_block_bitmap(bmap);
	fputs(_("Error in resizing the inode size.\n"
			"Run e2undo to undo the "
			"file system changes. \n"), stderr);

	return retval;
}

static int tune2fs_setup_tdb(const char *name, io_manager *io_ptr)
{
	errcode_t retval = 0;
	const char *tdb_dir;
	char *tdb_file;
	char *dev_name, *tmp_name;

#if 0 /* FIXME!! */
	/*
	 * Configuration via a conf file would be
	 * nice
	 */
	profile_get_string(profile, "scratch_files",
					"directory", 0, 0,
					&tdb_dir);
#endif
	tmp_name = strdup(name);
	if (!tmp_name) {
	alloc_fn_fail:
		com_err(program_name, ENOMEM, 
			_("Couldn't allocate memory for tdb filename\n"));
		return ENOMEM;
	}
	dev_name = basename(tmp_name);

	tdb_dir = getenv("E2FSPROGS_UNDO_DIR");
	if (!tdb_dir)
		tdb_dir = "/var/lib/e2fsprogs";

	if (!strcmp(tdb_dir, "none") || (tdb_dir[0] == 0) ||
	    access(tdb_dir, W_OK))
		return 0;

	tdb_file = malloc(strlen(tdb_dir) + 9 + strlen(dev_name) + 7 + 1);
	if (!tdb_file)
		goto alloc_fn_fail;
	sprintf(tdb_file, "%s/tune2fs-%s.e2undo", tdb_dir, dev_name);

	if (!access(tdb_file, F_OK)) {
		if (unlink(tdb_file) < 0) {
			retval = errno;
			com_err(program_name, retval,
				_("while trying to delete %s"),
				tdb_file);
			free(tdb_file);
			return retval;
		}
	}

	set_undo_io_backing_manager(*io_ptr);
	*io_ptr = undo_io_manager;
	set_undo_io_backup_file(tdb_file);
	printf(_("To undo the tune2fs operation please run "
		 "the command\n    e2undo %s %s\n\n"),
		 tdb_file, name);
	free(tdb_file);
	free(tmp_name);
	return retval;
}

int main(int argc, char **argv)
{
	errcode_t retval;
	ext2_filsys fs;
	struct ext2_super_block *sb;
	io_manager io_ptr, io_ptr_orig = NULL;

#ifdef ENABLE_NLS
	setlocale(LC_MESSAGES, "");
	setlocale(LC_CTYPE, "");
	bindtextdomain(NLS_CAT_NAME, LOCALEDIR);
	textdomain(NLS_CAT_NAME);
#endif
	if (argc && *argv)
		program_name = *argv;
	add_error_table(&et_ext2_error_table);

#ifdef CONFIG_BUILD_FINDFS
	if (strcmp(get_progname(argv[0]), "findfs") == 0)
		do_findfs(argc, argv);
#endif
	if (strcmp(get_progname(argv[0]), "e2label") == 0)
		parse_e2label_options(argc, argv);
	else
		parse_tune2fs_options(argc, argv);

#ifdef CONFIG_TESTIO_DEBUG
	if (getenv("TEST_IO_FLAGS") || getenv("TEST_IO_DEBUG")) {
		io_ptr = test_io_manager;
		test_io_backing_manager = unix_io_manager;
	} else
#endif
		io_ptr = unix_io_manager;

retry_open:
	retval = ext2fs_open2(device_name, io_options, open_flag,
			      0, 0, io_ptr, &fs);
	if (retval) {
			com_err(program_name, retval,
				_("while trying to open %s"),
			device_name);
		fprintf(stderr,
			_("Couldn't find valid filesystem superblock.\n"));
		exit(1);
	}

	if (I_flag && !io_ptr_orig) {
		/*
		 * Check the inode size is right so we can issue an
		 * error message and bail before setting up the tdb
		 * file.
		 */
		if (new_inode_size == EXT2_INODE_SIZE(fs->super)) {
			fprintf(stderr, _("The inode size is already %lu\n"),
				new_inode_size);
			exit(1);
		}
		if (new_inode_size < EXT2_INODE_SIZE(fs->super)) {
			fprintf(stderr, _("Shrinking the inode size is "
					  "not supported\n"));
			exit(1);
		}

		/*
		 * If inode resize is requested use the
		 * Undo I/O manager
		 */
		io_ptr_orig = io_ptr;
		retval = tune2fs_setup_tdb(device_name, &io_ptr);
		if (retval)
			exit(1);
		if (io_ptr != io_ptr_orig) {
			ext2fs_close(fs);
			goto retry_open;
		}
	}

	sb = fs->super;
	fs->flags &= ~EXT2_FLAG_MASTER_SB_ONLY;

	if (print_label) {
		/* For e2label emulation */
		printf("%.*s\n", (int) sizeof(sb->s_volume_name),
		       sb->s_volume_name);
		remove_error_table(&et_ext2_error_table);
		exit(0);
	}

	retval = ext2fs_check_if_mounted(device_name, &mount_flags);
	if (retval) {
		com_err("ext2fs_check_if_mount", retval,
			_("while determining whether %s is mounted."),
			device_name);
		exit(1);
	}
	/* Normally we only need to write out the superblock */
	fs->flags |= EXT2_FLAG_SUPER_ONLY;

	if (c_flag) {
		sb->s_max_mnt_count = max_mount_count;
		ext2fs_mark_super_dirty(fs);
		printf(_("Setting maximal mount count to %d\n"),
		       max_mount_count);
	}
	if (C_flag) {
		sb->s_mnt_count = mount_count;
		ext2fs_mark_super_dirty(fs);
		printf(_("Setting current mount count to %d\n"), mount_count);
	}
	if (e_flag) {
		sb->s_errors = errors;
		ext2fs_mark_super_dirty(fs);
		printf(_("Setting error behavior to %d\n"), errors);
	}
	if (g_flag) {
		sb->s_def_resgid = resgid;
		ext2fs_mark_super_dirty(fs);
		printf(_("Setting reserved blocks gid to %lu\n"), resgid);
	}
	if (i_flag) {
		if (interval >= (1ULL << 32)) {
			com_err(program_name, 0,
				_("interval between checks is too big (%lu)"),
				interval);
			exit(1);
		}
		sb->s_checkinterval = interval;
		ext2fs_mark_super_dirty(fs);
		printf(_("Setting interval between checks to %lu seconds\n"),
		       interval);
	}
	if (m_flag) {
		ext2fs_r_blocks_count_set(sb, reserved_ratio *
					  ext2fs_blocks_count(sb) / 100.0);
		ext2fs_mark_super_dirty(fs);
		printf (_("Setting reserved blocks percentage to %g%% (%llu blocks)\n"),
			reserved_ratio, ext2fs_r_blocks_count(sb));
	}
	if (r_flag) {
		if (reserved_blocks > ext2fs_blocks_count(sb)/2) {
			com_err(program_name, 0,
				_("reserved blocks count is too big (%llu)"),
				reserved_blocks);
			exit(1);
		}
		ext2fs_r_blocks_count_set(sb, reserved_blocks);
		ext2fs_mark_super_dirty(fs);
		printf(_("Setting reserved blocks count to %llu\n"),
		       reserved_blocks);
	}
	if (s_flag == 1) {
		if (sb->s_feature_ro_compat &
		    EXT2_FEATURE_RO_COMPAT_SPARSE_SUPER)
			fputs(_("\nThe filesystem already has sparse "
				"superblocks.\n"), stderr);
		else {
			sb->s_feature_ro_compat |=
				EXT2_FEATURE_RO_COMPAT_SPARSE_SUPER;
			sb->s_state &= ~EXT2_VALID_FS;
			ext2fs_mark_super_dirty(fs);
			printf(_("\nSparse superblock flag set.  %s"),
			       _(please_fsck));
		}
	}
	if (s_flag == 0) {
		fputs(_("\nClearing the sparse superflag not supported.\n"),
		      stderr);
		exit(1);
	}
	if (T_flag) {
		sb->s_lastcheck = last_check_time;
		ext2fs_mark_super_dirty(fs);
		printf(_("Setting time filesystem last checked to %s\n"),
		       ctime(&last_check_time));
	}
	if (u_flag) {
		sb->s_def_resuid = resuid;
		ext2fs_mark_super_dirty(fs);
		printf(_("Setting reserved blocks uid to %lu\n"), resuid);
	}
	if (L_flag) {
		if (strlen(new_label) > sizeof(sb->s_volume_name))
			fputs(_("Warning: label too long, truncating.\n"),
			      stderr);
		memset(sb->s_volume_name, 0, sizeof(sb->s_volume_name));
		strncpy(sb->s_volume_name, new_label,
			sizeof(sb->s_volume_name));
		ext2fs_mark_super_dirty(fs);
	}
	if (M_flag) {
		memset(sb->s_last_mounted, 0, sizeof(sb->s_last_mounted));
		strncpy(sb->s_last_mounted, new_last_mounted,
			sizeof(sb->s_last_mounted));
		ext2fs_mark_super_dirty(fs);
	}
	if (mntopts_cmd)
		update_mntopts(fs, mntopts_cmd);
	if (features_cmd)
		update_feature_set(fs, features_cmd);
	if (extended_cmd)
		parse_extended_opts(fs, extended_cmd);
	if (journal_size || journal_device)
		add_journal(fs);

	if (U_flag) {
		int set_csum = 0;
		dgrp_t i;

		if (sb->s_feature_ro_compat &
		    EXT4_FEATURE_RO_COMPAT_GDT_CSUM) {
			/*
			 * Determine if the block group checksums are
			 * correct so we know whether or not to set
			 * them later on.
			 */
			for (i = 0; i < fs->group_desc_count; i++)
				if (!ext2fs_group_desc_csum_verify(fs, i))
					break;
			if (i >= fs->group_desc_count)
				set_csum = 1;
		}
		if ((strcasecmp(new_UUID, "null") == 0) ||
		    (strcasecmp(new_UUID, "clear") == 0)) {
			uuid_clear(sb->s_uuid);
		} else if (strcasecmp(new_UUID, "time") == 0) {
			uuid_generate_time(sb->s_uuid);
		} else if (strcasecmp(new_UUID, "random") == 0) {
			uuid_generate(sb->s_uuid);
		} else if (uuid_parse(new_UUID, sb->s_uuid)) {
			com_err(program_name, 0, _("Invalid UUID format\n"));
			exit(1);
		}
		if (set_csum) {
			for (i = 0; i < fs->group_desc_count; i++)
				ext2fs_group_desc_csum_set(fs, i);
			fs->flags &= ~EXT2_FLAG_SUPER_ONLY;
		}
		ext2fs_mark_super_dirty(fs);
	}
	if (I_flag) {
		if (mount_flags & EXT2_MF_MOUNTED) {
			fputs(_("The inode size may only be "
				"changed when the filesystem is "
				"unmounted.\n"), stderr);
			exit(1);
		}
		if (fs->super->s_feature_incompat &
		    EXT4_FEATURE_INCOMPAT_FLEX_BG) {
			fputs(_("Changing the inode size not supported for "
				"filesystems with the flex_bg\n"
				"feature enabled.\n"),
			      stderr);
			exit(1);
		}
		/*
		 * We want to update group descriptor also
		 * with the new free inode count
		 */
		fs->flags &= ~EXT2_FLAG_SUPER_ONLY;
		if (resize_inode(fs, new_inode_size) == 0) {
			printf(_("Setting inode size %lu\n"),
							new_inode_size);
		}
	}

	if (l_flag)
		list_super(sb);
	if (stride_set) {
		sb->s_raid_stride = stride;
		ext2fs_mark_super_dirty(fs);
		printf(_("Setting stride size to %d\n"), stride);
	}
	if (stripe_width_set) {
		sb->s_raid_stripe_width = stripe_width;
		ext2fs_mark_super_dirty(fs);
		printf(_("Setting stripe width to %d\n"), stripe_width);
	}
	if (ext_mount_opts) {
		strncpy(fs->super->s_mount_opts, ext_mount_opts,
			sizeof(fs->super->s_mount_opts));
		fs->super->s_mount_opts[sizeof(fs->super->s_mount_opts)-1] = 0;
		ext2fs_mark_super_dirty(fs);
		printf(_("Setting extended default mount options to '%s'\n"),
		       ext_mount_opts);
		free(ext_mount_opts);
	}
	free(device_name);
	remove_error_table(&et_ext2_error_table);
	return (ext2fs_close(fs) ? 1 : 0);
}<|MERGE_RESOLUTION|>--- conflicted
+++ resolved
@@ -992,12 +992,7 @@
 					"Extended mount options too long\n");
 				continue;
 			}
-<<<<<<< HEAD
-			strcpy((char *)fs->super->s_mount_opts, arg);
-			ext2fs_mark_super_dirty(fs);
-=======
 			ext_mount_opts = strdup(arg);
->>>>>>> 5b734a0e
 		} else
 			r_usage++;
 	}
