--- conflicted
+++ resolved
@@ -797,12 +797,8 @@
 {
 	struct ext2fs_extent extent;
 	struct ext4_fc_add_range add_range;
-<<<<<<< HEAD
-	int ret = 0, ino;
-=======
 	ino_t ino;
 	int ret = 0;
->>>>>>> 496669a2
 
 	memcpy(&add_range, val, sizeof(add_range));
 	ino = le32_to_cpu(add_range.fc_ino);
